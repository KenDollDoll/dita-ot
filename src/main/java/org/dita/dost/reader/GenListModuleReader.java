/*
 * This file is part of the DITA Open Toolkit project hosted on
 * Sourceforge.net. See the accompanying license.txt file for
 * applicable licenses.
 */

/*
 * (c) Copyright IBM Corp. 2004, 2005 All Rights Reserved.
 */
package org.dita.dost.reader;

import static org.dita.dost.util.Constants.*;

import java.io.File;
import java.io.FileInputStream;
import java.io.FileNotFoundException;
import java.io.IOException;
import java.io.UnsupportedEncodingException;
import java.net.URLDecoder;
import java.util.ArrayList;
import java.util.HashMap;
import java.util.HashSet;
import java.util.Iterator;
import java.util.LinkedHashMap;
import java.util.LinkedHashSet;
import java.util.List;
import java.util.Map;
import java.util.Properties;
import java.util.Set;
import java.util.Stack;
import java.util.Map.Entry;

import org.apache.xerces.xni.grammars.XMLGrammarPool;
import org.dita.dost.exception.DITAOTException;
import org.dita.dost.exception.DITAOTXMLErrorHandler;
import org.dita.dost.log.MessageBean;
import org.dita.dost.log.MessageUtils;
import org.dita.dost.module.GenMapAndTopicListModule.KeyDef;
import org.dita.dost.reader.GenListModuleReader.Reference;
import org.dita.dost.util.CatalogUtils;
import org.dita.dost.util.DITAAttrUtils;
import org.dita.dost.util.FileUtils;
import org.dita.dost.util.FilterUtils;
import org.dita.dost.util.OutputUtils;
import org.dita.dost.util.StringUtils;
import org.xml.sax.Attributes;
import org.xml.sax.InputSource;
import org.xml.sax.SAXException;
import org.xml.sax.SAXNotRecognizedException;
import org.xml.sax.SAXNotSupportedException;
import org.xml.sax.SAXParseException;
import org.xml.sax.XMLReader;


/**
 * This class extends AbstractReader, used to parse relevant dita topics
 * and ditamap files for GenMapAndTopicListModule.
 * 
 * <p><strong>Not thread-safe</strong>. Instances can be reused by calling
 * {@link #reset()} between calls to {@link #parse(File)}.</p>
 * 
 * @version 1.0 2004-11-25
 * 
 * @author Wu, Zhi Qiang
 */
public final class GenListModuleReader extends AbstractXMLReader {
    /** XMLReader instance for parsing dita file */
    private XMLReader reader = null;

    /** Filter utils */
    private FilterUtils filterUtils;
    /** Output utilities */
    private OutputUtils outputUtils;
    /** Basedir of the current parsing file */
    private String currentDir = null;

    /** Flag for conref in parsing file */
    private boolean hasConRef = false;

    /** Flag for href in parsing file */
    private boolean hasHref = false;

    /** Flag for keyref in parsing file */
    private boolean hasKeyRef = false;

    /** Flag for whether parsing file contains coderef */
    private boolean hasCodeRef = false;

    /** Set of all the non-conref and non-copyto targets refered in current parsing file */
    private final Set<Reference> nonConrefCopytoTargets;

    /** Set of conref targets refered in current parsing file */
    private final Set<String> conrefTargets;

    /** Set of href nonConrefCopytoTargets refered in current parsing file */
    private final Set<String> hrefTargets;

    /** Set of href targets with anchor appended */
    private final Set<String> hrefTopicSet;

    /** Set of chunk targets */
    private final Set<String> chunkTopicSet;

    /** Set of subject schema files */
    private final Set<String> schemeSet;

    /** Set of subsidiary files */
    private final Set<String> subsidiarySet;

    /** Set of sources of those copy-to that were ignored */
    private final Set<String> ignoredCopytoSourceSet;

    /** Map of copy-to target to souce	*/
    private final Map<String, String> copytoMap;

    /** Map of key definitions */
    private final Map<String, KeyDef> keysDefMap;

    //Added on 20100826 for bug:3052913 start
    /** Map to store multi-level keyrefs */
    private final Map<String, String>keysRefMap;
    //Added on 20100826 for bug:3052913 end

    /** Flag for conrefpush   */
    private boolean hasconaction = false;

    /** Flag used to mark if parsing entered into excluded element */
    private boolean insideExcludedElement = false;

    /** Used to record the excluded level */
    private int excludedLevel = 0;

    /** foreign/unknown nesting level */
    private int foreignLevel = 0;

    /** chunk nesting level */
    private int chunkLevel = 0;

    //Added by William on 2010-06-17 for bug:3016739 start
    /** mark topics in reltables */
    private int relTableLevel = 0;
    //Added by William on 2010-06-17 for bug:3016739 end

    /** chunk to-navigation level */
    private int chunkToNavLevel = 0;

    /** Topic group nesting level */
    private int topicGroupLevel = 0;

    /** Flag used to mark if current file is still valid after filtering */
    private boolean isValidInput = false;

    /** Contains the attribution specialization from props */
    private String[][] props;

    /** Set of outer dita files */
    private final Set<String> outDitaFilesSet;
    /** Absolute system path to input file parent directory */
    private File rootDir = null;
    /** Absolute system path to file being processed */
    private File currentFile=null;

    private File rootFilePath=null;

    //Added on 2010-08-24 for bug:3086552 start
    private boolean setSystemid = true;
    //Added on 2010-08-24 for bug:3086552 end

    /** Stack for @processing-role value */
    private final Stack<String> processRoleStack;
    /** Depth inside a @processing-role parent */
    private int processRoleLevel;
    /** Topics with processing role of "resource-only" */
    private final Set<String> resourceOnlySet;
    /** Topics with processing role of "normal" */
    private final Set<String> crossSet;
    private final Set<String> schemeRefSet;

    /** Subject scheme document root */
    //private Document schemeRoot = null;

    /** Current processing node */
    //private Element currentElement = null;

    /** Relationship graph between subject schema */
    private Map<String, Set<String>> relationGraph = null;

    //Added by William on 2009-06-25 for req #12014 start
    /** StringBuffer to store <exportanchors> elements */
    private StringBuffer result = new StringBuffer();
    /** Flag to show whether a file has <exportanchors> tag */
    private boolean hasExport = false;
    /** For topic/dita files whether a </file> tag should be added */
    private boolean shouldAppendEndTag = false;
    /** Store the href of topicref tag */
    private String topicHref = "";
    /** Topicmeta set for merge multiple exportanchors into one.
     * Each topicmeta/prolog can define many exportanchors */
    private final Set<String> topicMetaSet;
    /** Refered topic id */
    private String topicId = "";
    /** Map to store plugin id */
    private final Map<String, Set<String>> pluginMap = new HashMap<String, Set<String>>();
    /** Transtype */
    private String transtype;
    //Added by William on 2010-03-01 for update onlytopicinmap option start
    /** Map to store referenced branches. */
    private final Map<String, List<String>> vaildBranches;
    /** Int to mark referenced nested elements. */
    private int level;
    /** Topicref stack */
    private final Stack<String> topicrefStack;
    /** Store the primary ditamap file name. */
    private String primaryDitamap = "";
    //Added by William on 2010-03-01 for update onlytopicinmap option end.

    //Added by William on 2010-06-01 for bug:3005748 start
    /** Get DITAAttrUtil */
    private final DITAAttrUtils ditaAttrUtils = DITAAttrUtils.getInstance();
    //Added by William on 2010-06-01 for bug:3005748 end

    //Added by William on 2010-06-09 for bug:3013079 start
    /** Store the external/peer keydefs */
    private final Map<String, String> exKeysDefMap;
    //Added by William on 2010-06-09 for bug:3013079 end

    /**
     * Get transtype.
     * @return the transtype
     */
    public String getTranstype() {
        return transtype;
    }

    /**
     * Set transtype.
     * @param transtype the transtype to set
     */
    public void setTranstype(final String transtype) {
        this.transtype = transtype;
    }

    /**
     * @return the pluginMap
     */
    public Map<String, Set<String>> getPluginMap() {
        return pluginMap;
    }

    /**
     * @return the result
     */
    public StringBuffer getResult() {
        return result;
    }
    //Added by William on 2009-06-25 for req #12014 end

    /**
     * Constructor.
     */
    public GenListModuleReader() {
        nonConrefCopytoTargets = new HashSet<Reference>(INT_64);
        hrefTargets = new HashSet<String>(INT_32);
        hrefTopicSet = new HashSet<String>(INT_32);
        chunkTopicSet = new HashSet<String>(INT_32);
        schemeSet = new HashSet<String>(INT_32);
        schemeRefSet = new HashSet<String>(INT_32);
        conrefTargets = new HashSet<String>(INT_32);
        copytoMap = new HashMap<String, String>(INT_16);
        subsidiarySet = new HashSet<String>(INT_16);
        ignoredCopytoSourceSet = new HashSet<String>(INT_16);
        outDitaFilesSet=new HashSet<String>(INT_64);
        keysDefMap = new HashMap<String, KeyDef>();
        keysRefMap = new HashMap<String, String>();

        exKeysDefMap = new HashMap<String, String>();

        processRoleLevel = 0;
        processRoleStack = new Stack<String>();
        resourceOnlySet = new HashSet<String>(INT_32);
        crossSet = new HashSet<String>(INT_32);

        //store the topicmeta element
        topicMetaSet = new HashSet<String>(INT_16);

        vaildBranches = new HashMap<String, List<String>>(INT_32);
        level = 0;
        topicrefStack = new Stack<String>();

        //schemeRoot = null;
        //currentElement = null;

        props = null;
        try {
            reader = StringUtils.getXMLReader();
        } catch (final SAXException e) {
            throw new RuntimeException("Unable to create XML parser: " + e.getMessage(), e);
        }
        reader.setContentHandler(this);
        try {
            reader.setProperty(LEXICAL_HANDLER_PROPERTY,this);
        } catch (final SAXNotRecognizedException e1) {
            logger.logException(e1);
        } catch (final SAXNotSupportedException e1) {
            logger.logException(e1);
        }
    }
    
    /**
     * Set content filter.
     * 
     * @param filterUtils filter utils
     */
    public void setFilterUtils(final FilterUtils filterUtils) {
        this.filterUtils = filterUtils;
    }
    
    /**
     * Set output utilities.
     * @param outputUtils output utils
     */
    public void setOutputUtils(final OutputUtils outputUtils) {
        this.outputUtils = outputUtils;
    }


    /**
     * Init xml reader used for pipeline parsing.
     *
     * @param ditaDir absolute path to DITA-OT directory
     * @param validate whether validate input file
     * @param rootFile absolute path to input file
     * @throws SAXException parsing exception
     * @throws IOException if getting canonical file path fails 
     */
    public void initXMLReader(final File ditaDir,final boolean validate,final File rootFile, final boolean arg_setSystemid) throws SAXException, IOException {
        //final DITAOTJavaLogger javaLogger=new DITAOTJavaLogger();

        //to check whether the current parsing file's href value is out of inputmap.dir
        rootDir=rootFile.getParentFile().getCanonicalFile();
        rootFilePath=rootFile.getCanonicalFile();
        reader.setFeature(FEATURE_NAMESPACE_PREFIX, true);
        if(validate==true){
            reader.setFeature(FEATURE_VALIDATION, true);
            try {
                reader.setFeature(FEATURE_VALIDATION_SCHEMA, true);
            } catch (final SAXNotRecognizedException e) {
                // Not Xerces, ignore exception
            }
        }else{
            final String msg=MessageUtils.getMessage("DOTJ037W").toString();
            logger.logWarn(msg);
        }
        final XMLGrammarPool grammarPool = GrammarPoolManager.getGrammarPool();
        setGrammarPool(reader, grammarPool);

        CatalogUtils.setDitaDir(ditaDir);
        //Added on 2010-08-24 for bug:3086552 start
        setSystemid= arg_setSystemid;
        //Added on 2010-08-24 for bug:3086552 end

        reader.setEntityResolver(CatalogUtils.getCatalogResolver());
    }

    /**
     * 
     * Reset the internal variables.
     */
    public void reset() {
        hasKeyRef = false;
        hasConRef = false;
        hasHref = false;
        hasCodeRef = false;
        currentDir = null;
        insideExcludedElement = false;
        excludedLevel = 0;
        foreignLevel = 0;
        chunkLevel = 0;
        relTableLevel = 0;
        chunkToNavLevel = 0;
        topicGroupLevel = 0;
        isValidInput = false;
        hasconaction = false;
        nonConrefCopytoTargets.clear();
        hrefTargets.clear();
        hrefTopicSet.clear();
        chunkTopicSet.clear();
        conrefTargets.clear();
        copytoMap.clear();
        ignoredCopytoSourceSet.clear();
        outDitaFilesSet.clear();
        keysDefMap.clear();
        keysRefMap.clear();
        exKeysDefMap.clear();
        schemeSet.clear();
        schemeRefSet.clear();

        //clear level
        level = 0;
        //clear stack
        topicrefStack.clear();


        //@processing-role
        processRoleLevel = 0;
        processRoleStack.clear();

        //reset utils
        ditaAttrUtils.reset();
        /*
         * Don't clean up these sets, we need them through
         * the whole phase to determine a topic's processing-role.
         */
        //resourceOnlySet.clear();
        //crossSet.clear();
    }

    /**
     * To see if the parsed file has conref inside.
     * 
     * @return true if has conref and false otherwise
     */
    public boolean hasConRef() {
        return hasConRef;
    }

    /**
     * To see if the parsed file has keyref inside.
     * 
     * @return true if has keyref and false otherwise
     */
    public boolean hasKeyRef(){
        return hasKeyRef;
    }

    /**
     * To see if the parsed file has coderef inside.
     * 
     * @return true if has coderef and false otherwise
     */
    public boolean hasCodeRef(){
        return hasCodeRef;
    }

    /**
     * To see if the parsed file has href inside.
     * 
     * @return true if has href and false otherwise
     */
    public boolean hasHref() {
        return hasHref;
    }

    /**
     * Get all targets except copy-to.
     * 
     * @return set of target file path with option format after {@link org.dita.dost.util.Constants#STICK STICK}
     */
    public Set<Reference> getNonCopytoResult() {
        final Set<Reference> nonCopytoSet = new HashSet<Reference>(INT_128);

        nonCopytoSet.addAll(nonConrefCopytoTargets);
        for (final String f: conrefTargets) {
            nonCopytoSet.add(new Reference(f));
        }
        for (final String f: copytoMap.values()) {
            nonCopytoSet.add(new Reference(f));
        }
        for (final String f: ignoredCopytoSourceSet) {
            nonCopytoSet.add(new Reference(f));
        }
        //Added by William on 2010-03-04 for bug:2957938 start
        for(final String filename : subsidiarySet){
            //only activated on /generateout:3 & is out file.
            if(isOutFile(filename) && OutputUtils.getGeneratecopyouter()
                    == OutputUtils.Generate.OLDSOLUTION){
                nonCopytoSet.add(new Reference(filename));
            }
        }
        //nonCopytoSet.addAll(subsidiarySet);
        //Added by William on 2010-03-04 for bug:2957938 end
        return nonCopytoSet;
    }

    /**
     * Get the href target.
     * 
     * @return Returns the hrefTargets.
     */
    public Set<String> getHrefTargets() {
        return hrefTargets;
    }

    /**
     * Get conref targets.
     * 
     * @return Returns the conrefTargets.
     */
    public Set<String> getConrefTargets() {
        return conrefTargets;
    }

    /**
     * Get subsidiary targets.
     * 
     * @return Returns the subsidiarySet.
     */
    public Set<String> getSubsidiaryTargets() {
        return subsidiarySet;
    }

    /**
     * Get outditafileslist.
     * 
     * @return Returns the outditafileslist.
     */
    public Set<String> getOutDitaFilesSet(){
        return outDitaFilesSet;
    }

    /**
     * Get non-conref and non-copyto targets.
     * 
     * @return Returns the nonConrefCopytoTargets.
     */
    public Set<String> getNonConrefCopytoTargets() {
        final Set<String> res = new HashSet<String>(nonConrefCopytoTargets.size());
        for (final Reference r: nonConrefCopytoTargets) {
            res.add(r.filename);
        }
        return res;
    }

    /**
     * Returns the ignoredCopytoSourceSet.
     *
     * @return Returns the ignoredCopytoSourceSet.
     */
    public Set<String> getIgnoredCopytoSourceSet() {
        return ignoredCopytoSourceSet;
    }

    /**
     * Get the copy-to map.
     * 
     * @return copy-to map
     */
    public Map<String, String> getCopytoMap() {
        return copytoMap;
    }

    /**
     * Get the Key definitions.
     * 
     * @return Key definitions map
     */
    public Map<String, KeyDef> getKeysDMap(){
        return keysDefMap;
    }

    //Added by William on 2010-06-09 for bug:3013079 start
    public Map<String, String> getExKeysDefMap() {
        return exKeysDefMap;
    }
    //Added by William on 2010-06-09 for bug:3013079 end

    /**
     * Set the relative directory of current file.
     * 
     * @param dir dir
     */
    public void setCurrentDir(final String dir) {
        this.currentDir = dir;
    }

    /**
     * Check if the current file is valid after filtering.
     * 
     * @return true if valid and false otherwise
     */
    public boolean isValidInput() {
        return isValidInput;
    }

    /**
     * Check if the current file has conaction.
     * @return true if has conaction and false otherwise
     */
    public boolean hasConaction(){
        return hasconaction;
    }
    /**
     * Parse input xml file.
     * 
     * @param file file
     * @throws SAXException SAXException
     * @throws IOException IOException
     * @throws FileNotFoundException FileNotFoundException
     */
    public void parse(final File file) throws FileNotFoundException, IOException, SAXException {

        currentFile=file.getAbsoluteFile();

        reader.setErrorHandler(new DITAOTXMLErrorHandler(file.getName(), logger));
        //Added on 2010-08-24 for bug:3086552 start
        final InputSource is = new InputSource(new FileInputStream(file));
        //Set the system ID
        if(setSystemid) {
            //is.setSystemId(URLUtil.correct(file).toString());
            is.setSystemId(file.toURI().toURL().toString());
        }
        //Added on 2010-08-24 for bug:3086552 end
        reader.parse(is);
    }

    @Override
    public void startElement(final String uri, final String localName, final String qName,
            final Attributes atts) throws SAXException {
        String domains = null;
        final Properties params = new Properties();

        //Added by William on 2010-06-01 for bug:3005748 start
        final String printValue = atts.getValue(ATTRIBUTE_NAME_PRINT);
        //increase element level for nested tags.
        ditaAttrUtils.increasePrintLevel(printValue);
        //Exclude the topic if it is needed.
        if(ditaAttrUtils.needExcludeForPrintAttri(transtype)){
            return;
        }
        //Added by William on 2010-06-01 for bug:3005748 end

        final String processingRole = atts.getValue(ATTRIBUTE_NAME_PROCESSING_ROLE);
        final String href = atts.getValue(ATTRIBUTE_NAME_HREF);
        final String scope = atts.getValue(ATTRIBUTE_NAME_SCOPE);
        if (processingRole != null) {
            processRoleStack.push(processingRole);
            processRoleLevel++;
            if (ATTR_SCOPE_VALUE_EXTERNAL.equals(scope)) {
            } else if (ATTR_PROCESSING_ROLE_VALUE_RESOURCE_ONLY.equals(processingRole)) {
                if (href != null) {
                    resourceOnlySet.add(FileUtils.resolveFile(currentDir, href));
                }
            } else if (ATTR_PROCESSING_ROLE_VALUE_NORMAL.equalsIgnoreCase(processingRole)) {
                if (href != null) {
                    crossSet.add(FileUtils.resolveFile(currentDir, href));
                }
            }
        } else if (processRoleLevel > 0) {
            processRoleLevel++;
            if (ATTR_SCOPE_VALUE_EXTERNAL.equals(scope)) {
            } else if (ATTR_PROCESSING_ROLE_VALUE_RESOURCE_ONLY.equalsIgnoreCase(
                    processRoleStack.peek())) {
                if (href != null) {
                    resourceOnlySet.add(FileUtils.resolveFile(currentDir, href));
                }
            } else if (ATTR_PROCESSING_ROLE_VALUE_NORMAL.equalsIgnoreCase(
                    processRoleStack.peek())) {
                if (href != null) {
                    crossSet.add(FileUtils.resolveFile(currentDir, href));
                }
            }
        } else  {
            if (href != null) {
                crossSet.add(FileUtils.resolveFile(currentDir, href));
            }
        }

        final String classValue = atts.getValue(ATTRIBUTE_NAME_CLASS);

        //Added by William on 2009-06-24 for req #12014 start
        //has class attribute
        if(classValue!=null){

            //when meets topic tag
            if(TOPIC_TOPIC.matches(classValue)){
                topicId = atts.getValue(ATTRIBUTE_NAME_ID);
                //relpace place holder with first topic id
                //Get relative file name
                final String filename = FileUtils.getRelativePath(
                        rootFilePath.getAbsolutePath(), currentFile.getAbsolutePath());
                if(result.indexOf(filename + QUESTION) != -1){
                    result = new StringBuffer(result.toString().replace(filename + QUESTION, topicId));
                }

            }
            // WEK: As of 14 Dec 2009, transtype is sometimes null, not sure under what conditions.
            //			System.out.println(" + [DEBUG] transtype=" + transtype);
            //get plugin id only transtype = eclipsehelp
            if(FileUtils.isDITAMapFile(currentFile.getName())&&
                    rootFilePath.equals(currentFile)&&
                    MAP_MAP.matches(classValue)&&
                    INDEX_TYPE_ECLIPSEHELP.equals(transtype)){
                String pluginId = atts.getValue(ATTRIBUTE_NAME_ID);
                if(pluginId == null){
                    pluginId = "org.sample.help.doc";
                }
                final Set<String> set = StringUtils.restoreSet(pluginId);
                pluginMap.put("pluginId", set);
            }

            //merge multiple exportanchors into one
            //Each <topicref> can only have one <topicmeta>.
            //Each <topic> can only have one <prolog>
            //and <metadata> can have more than one exportanchors
            if (INDEX_TYPE_ECLIPSEHELP.equals(transtype)) {
                if (MAP_TOPICMETA.matches(classValue)
                        || TOPIC_PROLOG.matches(classValue)) {
                    topicMetaSet.add(qName);
                }
                // If the file has <exportanchors> tags only transtype =
                // eclipsehelp
                if (DELAY_D_EXPORTANCHORS.matches(classValue)) {
                    hasExport = true;
                    // If current file is a ditamap file
                    if (FileUtils.isDITAMapFile(currentFile.getName())) {
                        // if dita file's extension name is ".xml"
                        String editedHref = "";
                        if (topicHref.endsWith(FILE_EXTENSION_XML)) {
                            // change the extension to ".dita" for latter
                            // compare
                            editedHref = topicHref.replace(
                                    FILE_EXTENSION_XML,
                                    FILE_EXTENSION_DITA);
                        } else {
                            editedHref = topicHref;
                        }
                        // editedHref = editedHref.replace(File.separator, "/");
                        // create file element in the StringBuffer
                        result.append("<file name=\"" + editedHref + "\">");
                        // if <exportanchors> is defined in topicmeta(topicref),
                        // there is only one topic id
                        result.append("<topicid name=\"" + topicId + "\"/>");

                        // If current file is topic file
                    } else if (FileUtils.isDITATopicFile(currentFile.getName())) {
                        String filename = FileUtils.getRelativePath(
                                rootFilePath.getAbsolutePath(), currentFile.getAbsolutePath());
                        // if dita file's extension name is ".xml"
                        if (filename.endsWith(FILE_EXTENSION_XML)) {
                            // change the extension to ".dita" for latter
                            // compare
                            filename = filename.replace(
                                    FILE_EXTENSION_XML,
                                    FILE_EXTENSION_DITA);
                        }
                        // filename = FileUtils.normalizeDirectory(currentDir,
                        // filename);
                        filename = FileUtils.separatorsToUnix(filename);
                        // create file element in the StringBuffer
                        result.append("<file name=\"" + filename + "\">");
                        // if <exportanchors> is defined in metadata(topic),
                        // there can be many topic ids
                        result.append("<topicid name=\"" + topicId + "\">");

                        shouldAppendEndTag = true;
                    }
                    // meet <anchorkey> tag
                } else if (DELAY_D_ANCHORKEY.matches(classValue)) {
                    // create keyref element in the StringBuffer
                    // TODO in topic file is no keys
                    final String keyref = atts
                            .getValue(ATTRIBUTE_NAME_KEYREF);
                    result.append("<keyref name=\"" + keyref + "\"/>");
                    // meet <anchorid> tag
                } else if (DELAY_D_ANCHORID.matches(classValue)) {
                    // create keyref element in the StringBuffer
                    final String id = atts.getValue(ATTRIBUTE_NAME_ID);
                    // If current file is a ditamap file
                    // The id can only be element id within a topic
                    if (FileUtils.isDITAMapFile(currentFile.getName())) {
                        // only for dita format
                        /*
                         * if(!"".equals(topicHref)){ String absolutePathToFile
                         * = FileUtils.resolveFile((new
                         * File(rootFilePath)).getParent(),topicHref); //whether
                         * the id is a topic id
                         * if(FileUtils.isDITAFile(absolutePathToFile)){ found =
                         * DelayConrefUtils
                         * .getInstance().findTopicId(absolutePathToFile, id); }
                         * //other format file }else{ found = false; }
                         */
                        // id shouldn't be same as topic id in the case of duplicate insert
                        if (!topicId.equals(id)) {
                            result.append("<id name=\"" + id + "\"/>");
                        }
                    } else if (FileUtils.isDITATopicFile(currentFile.getName())) {
                        // id shouldn't be same as topic id in the case of duplicate insert
                        if (!topicId.equals(id)) {
                            // topic id found
                            result.append("<id name=\"" + id + "\"/>");
                        }
                    }
                }
            }
        }
        //Added by William on 2009-06-24 for req #12014 end

        // Generate Scheme relationship graph
        if (classValue != null) {
            if (SUBJECTSCHEME_SUBJECTSCHEME.matches(classValue)) {
                if (this.relationGraph == null) {
                    this.relationGraph = new LinkedHashMap<String, Set<String>>();
                }
                //Make it easy to do the BFS later.
                Set<String> children = this.relationGraph.get("ROOT");
                if (children == null || children.isEmpty()) {
                    children = new LinkedHashSet<String>();
                }
                children.add(this.currentFile.getAbsolutePath());
                this.relationGraph.put("ROOT", children);
                schemeRefSet.add(FileUtils.getRelativePath(rootFilePath.getAbsolutePath(), currentFile.getAbsolutePath()));
            } else if (SUBJECTSCHEME_SCHEMEREF.matches(classValue)) {
                Set<String> children = this.relationGraph.get(this.currentFile.getAbsolutePath());
                if (children == null) {
                    children = new LinkedHashSet<String>();
                    this.relationGraph.put(currentFile.getAbsolutePath(), children);
                }
                if (href != null) {
                    children.add(FileUtils.resolveFile(rootDir.getAbsolutePath(), href));
                }
            }
        }

        if(foreignLevel > 0){
            //if it is an element nested in foreign/unknown element
            //do not parse it
            foreignLevel ++;
            return;
        } else if(classValue != null &&
                (TOPIC_FOREIGN.matches(classValue) ||
                        TOPIC_UNKNOWN.matches(classValue))){
            foreignLevel ++;
        }

        if(chunkLevel > 0) {
            chunkLevel++;
        } else if(atts.getValue(ATTRIBUTE_NAME_CHUNK) != null) {
            chunkLevel++;
        }
        //Added by William on 2010-6-17 for bug:3016739 start
        if(relTableLevel > 0) {
            relTableLevel ++;
        } else if(classValue != null &&
                MAP_RELTABLE.matches(classValue)){
            relTableLevel++;
        }
        //Added by William on 2010-6-17 for bug:3016739 end


        if(chunkToNavLevel > 0) {
            chunkToNavLevel++;
        } else if(atts.getValue(ATTRIBUTE_NAME_CHUNK) != null
                && atts.getValue(ATTRIBUTE_NAME_CHUNK).indexOf("to-navigation") != -1){
            chunkToNavLevel++;
        }

        if(topicGroupLevel > 0) {
            topicGroupLevel++;
        } else if (atts.getValue(ATTRIBUTE_NAME_CLASS) != null
                && atts.getValue(ATTRIBUTE_NAME_CLASS).contains(MAPGROUP_D_TOPICGROUP.matcher)) {
            topicGroupLevel++;
        }

        if(classValue==null && !ELEMENT_NAME_DITA.equals(localName)){
            params.clear();
            params.put("%1", localName);
            logger.logInfo(MessageUtils.getMessage("DOTJ030I", params).toString());
        }

        if (classValue != null && TOPIC_TOPIC.matches(classValue)){
            domains = atts.getValue(ATTRIBUTE_NAME_DOMAINS);
            if(domains==null){
                params.clear();
                params.put("%1", localName);
                logger.logInfo(MessageUtils.getMessage("DOTJ029I", params).toString());
            } else {
                props = StringUtils.getExtProps(domains);
            }
        }

        if (insideExcludedElement) {
            ++excludedLevel;
            return;
        }

        // Ignore element that has been filtered out.
        if (filterUtils.needExclude(atts, props)) {
            insideExcludedElement = true;
            ++excludedLevel;
            return;
        }

        /*
         * For ditamap, set it to valid if element <map> or extended from
         * <map> was found, this kind of element's class attribute must
         * contains 'map/map';
         * For topic files, set it to valid if element <title> or extended
         * from <title> was found, this kind of element's class attribute
         * must contains 'topic/title'.
         */

        if (classValue != null) {
            if ((MAP_MAP.matches(classValue))
                    || (TOPIC_TITLE.matches(classValue))) {
                isValidInput = true;
            }else if (TOPIC_OBJECT.matches(classValue)){
                parseAttribute(atts, ATTRIBUTE_NAME_DATA);
            }
        }


        //Added by William on 2010-03-02 for /onlytopicinmap update start.
        //onlyTopicInMap is on.
        if(outputUtils.getOnlyTopicInMap() && this.canResolved()){
            //topicref(only defined in ditamap file.)
            if(MAP_TOPICREF.matches(classValue)){

                //get href attribute value.
                final String hrefValue = atts.getValue(ATTRIBUTE_NAME_HREF);

                //get conref attribute value.
                final String conrefValue = atts.getValue(ATTRIBUTE_NAME_CONREF);

                //has href attribute and refer to ditamap file.
                if(!StringUtils.isEmptyString(hrefValue)){
                    //exclude external resources
                    final String attrScope = atts.getValue(ATTRIBUTE_NAME_SCOPE);
                    if ("external".equalsIgnoreCase(attrScope)
                            || "peer".equalsIgnoreCase(attrScope)
                            || hrefValue.indexOf(COLON_DOUBLE_SLASH) != -1
                            || hrefValue.startsWith(SHARP)) {
                        return;
                    }
                    //normalize href value.
                    final File target=new File(hrefValue);
                    //caculate relative path for href value.
                    String fileName = null;
                    if(target.isAbsolute()){
                        fileName = FileUtils.getRelativePath(rootFilePath.getAbsolutePath(),hrefValue);
                    }
                    fileName = FileUtils.normalizeDirectory(currentDir, hrefValue);
                    //change '\' to '/' for comparsion.
                    fileName = FileUtils.separatorsToUnix(fileName);

                    final boolean canParse = parseBranch(atts, hrefValue, fileName);
                    if(!canParse){
                        return;
                    }else{
                        topicrefStack.push(localName);
                    }

                }else if(!StringUtils.isEmptyString(conrefValue)){

                    //exclude external resources
                    final String attrScope = atts.getValue(ATTRIBUTE_NAME_SCOPE);
                    if ("external".equalsIgnoreCase(attrScope)
                            || "peer".equalsIgnoreCase(attrScope)
                            || conrefValue.indexOf(COLON_DOUBLE_SLASH) != -1
                            || conrefValue.startsWith(SHARP)) {
                        return;
                    }
                    //normalize href value.
                    final File target=new File(conrefValue);
                    //caculate relative path for href value.
                    String fileName = null;
                    if(target.isAbsolute()){
                        fileName = FileUtils.getRelativePath(rootFilePath.getAbsolutePath(),conrefValue);
                    }
                    fileName = FileUtils.normalizeDirectory(currentDir, conrefValue);

                    //change '\' to '/' for comparsion.
                    fileName = FileUtils.separatorsToUnix(fileName);

                    final boolean canParse = parseBranch(atts, conrefValue, fileName);
                    if(!canParse){
                        return;
                    }else{
                        topicrefStack.push(localName);
                    }
                }
            }
        }
        //Added by William on 2010-03-02 for /onlytopicinmap update end.

        parseAttribute(atts, ATTRIBUTE_NAME_CONREF);
        parseAttribute(atts, ATTRIBUTE_NAME_HREF);
        parseAttribute(atts, ATTRIBUTE_NAME_COPY_TO);
        parseAttribute(atts, ATTRIBUTE_NAME_IMG);
        parseAttribute(atts, ATTRIBUTE_NAME_CONACTION);
        parseAttribute(atts, ATTRIBUTE_NAME_KEYS);
        parseAttribute(atts, ATTRIBUTE_NAME_CONKEYREF);
        parseAttribute(atts, ATTRIBUTE_NAME_KEYREF);

    }

    /**
     * Method for see whether a branch should be parsed.
     * @param atts {@link Attributes}
     * @param hrefValue {@link String}
     * @param fileName normalized file name(remove '#')
     * @return boolean
     */
    private boolean parseBranch(final Attributes atts, final String hrefValue, final String fileName) {
        //current file is primary ditamap file.
        //parse every branch.
        final String currentFileRelative = FileUtils.getRelativePath(
                rootFilePath.getAbsolutePath(), currentFile.getAbsolutePath());
        if(currentDir == null && currentFileRelative.equals(primaryDitamap)){
            //add branches into map
            addReferredBranches(hrefValue, fileName);
            return true;
        }else{
            //current file is a sub-ditamap one.
            //get branch's id
            final String id = atts.getValue(ATTRIBUTE_NAME_ID);
            //this branch is not referenced
            if(level == 0 && StringUtils.isEmptyString(id)){
                //There is occassion that the whole ditamap should be parsed
                final boolean found = searchBrachesMap(id);
                if(found){
                    //Add this branch into map for parsing.
                    addReferredBranches(hrefValue, fileName);
                    //update level
                    level++;
                    return true;
                }else{
                    return false;
                }
                //this brach is a decendent of a referenced one
            }else if(level != 0){
                //Add this branch into map for parsing.
                addReferredBranches(hrefValue, fileName);
                //update level
                level++;
                return true;
                //This branch has an id but is a new one
            }else if(!StringUtils.isEmptyString(id)){
                //search branches map.
                final boolean found = searchBrachesMap(id);
                //branch is referenced
                if(found){
                    //Add this branch into map for parsing.
                    addReferredBranches(hrefValue, fileName);
                    //update level
                    level ++;
                    return true;
                }else{
                    //this branch is not referenced
                    return false;
                }
            }else{
                return false;
            }
        }
    }

    /**
     * Search braches map with branch id and current file name.
     * @param id String branch id.
     * @return boolean true if found and false otherwise.
     */
    private boolean searchBrachesMap(final String id) {
        //caculate relative path for current file.
        final String currentFileRelative = FileUtils.getRelativePath(
                rootFilePath.getAbsolutePath(), currentFile.getAbsolutePath());
        //seach the map with id & current file name.
        if(vaildBranches.containsKey(currentFileRelative)){
            final List<String> branchIdList = vaildBranches.get(currentFileRelative);
            //the branch is referenced.
            if(branchIdList.contains(id)){

                return true;
            }else if(branchIdList.size() == 0){
                //the whole map is referenced

                return true;
            }else{
                //the branch is not referred
                return false;
            }
        }else{
            //current file is not refered
            return false;
        }
    }

    /**
     * Add branches into map.
     * @param hrefValue
     * @param fileName
     */
    private void addReferredBranches(final String hrefValue, final String fileName) {
        String branchId = null;

        //href value has branch id.
        if(hrefValue.contains(SHARP)){
            branchId = hrefValue.substring(hrefValue.lastIndexOf(SHARP) + 1);
            //The map contains the file name
            if(vaildBranches.containsKey(fileName)){
                final List<String> branchIdList = vaildBranches.get(fileName);
                branchIdList.add(branchId);
            }else{
                final List<String> branchIdList = new ArrayList<String>();
                branchIdList.add(branchId);
                vaildBranches.put(fileName, branchIdList);
            }
            //href value has no branch id
        }else{
            vaildBranches.put(fileName, new ArrayList<String>());
        }
    }

    /**
     * Clean up.
     */
    @Override
    public void endDocument() throws SAXException {
        if (processRoleLevel > 0) {
            processRoleLevel--;
            processRoleStack.pop();
        }
        //Added by William on 2009-07-15 for req #12014 start
        if(FileUtils.isDITATopicFile(currentFile.getName()) && shouldAppendEndTag){
            result.append("</file>");
            //should reset
            shouldAppendEndTag = false;
        }
        //Added by William on 2009-07-15 for req #12014 end
        //update keysDefMap for multi-level keys for bug:3052913
        checkMultiLevelKeys(keysDefMap, keysRefMap);
    }

    /**
     * Check if the current file is a ditamap with "@processing-role=resource-only".
     */
    @Override
    public void startDocument() throws SAXException {
        final String href = FileUtils.getRelativePath(rootFilePath.getAbsolutePath(), currentFile.getAbsolutePath());
        if (FileUtils.isDITAMapFile(currentFile.getName())
                && resourceOnlySet.contains(href)
                && !crossSet.contains(href)) {
            processRoleLevel++;
            processRoleStack.push(ATTR_PROCESSING_ROLE_VALUE_RESOURCE_ONLY);
        }
    }

    @Override
    public void endElement(final String uri, final String localName, final String qName) throws SAXException {

        //subject scheme
        //if (currentElement != null && currentElement != schemeRoot.getDocumentElement()) {
        //	currentElement = (Element)currentElement.getParentNode();
        //}

        //@processing-role
        if (processRoleLevel > 0) {
            if (processRoleLevel == processRoleStack.size()) {
                processRoleStack.pop();
            }
            processRoleLevel--;
        }

        if (foreignLevel > 0){
            foreignLevel --;
            return;
        }

        if (chunkLevel > 0) {
            chunkLevel--;
        }

        //Added by William on 2010-06-17 for bug:3016739 start
        if (relTableLevel > 0) {
            relTableLevel--;
        }
        //Added by William on 2010-06-17 for bug:3016739 end

        if (chunkToNavLevel > 0) {
            chunkToNavLevel--;
        }

        if (topicGroupLevel > 0) {
            topicGroupLevel--;
        }

        if (insideExcludedElement) {
            // end of the excluded element, mark the flag as false
            if (excludedLevel == 1) {
                insideExcludedElement = false;
            }
            --excludedLevel;
        }
        //Added by William on 2009-06-24 for req #12014 start
        //<exportanchors> over should write </file> tag

        if(topicMetaSet.contains(qName) && hasExport){
            //If current file is a ditamap file
            if(FileUtils.isDITAMapFile(currentFile.getName())){
                result.append("</file>");
                //If current file is topic file
            }else if(FileUtils.isDITATopicFile(currentFile.getName())){
                result.append("</topicid>");
            }
            hasExport = false;
            topicMetaSet.clear();
        }
        //Added by William on 2009-06-24 for req #12014 start

        //Added by William on 2010-03-02 for /onlytopicinmap update start
        if(!topicrefStack.isEmpty() && localName.equals(topicrefStack.peek())){
            level--;
            topicrefStack.pop();
        }
        //Added by William on 2010-03-02 for /onlytopicinmap update end

        //Added by William on 2010-06-01 for bug:3005748 start
        //decrease element level.
        ditaAttrUtils.decreasePrintLevel();
        //Added by William on 2010-06-01 for bug:3005748 end

    }

<<<<<<< HEAD
    /**
=======
    /**
>>>>>>> 6f9cad27
     * Parse the input attributes for needed information.
     * 
     * @param atts all attributes
     * @param attrName attributes to process
     */
    private void parseAttribute(final Attributes atts, final String attrName) throws SAXException {
        String attrValue = atts.getValue(attrName);
        String filename = null;
        final String attrClass = atts.getValue(ATTRIBUTE_NAME_CLASS);
        final String attrScope = atts.getValue(ATTRIBUTE_NAME_SCOPE);
        final String attrFormat = atts.getValue(ATTRIBUTE_NAME_FORMAT);
        final String attrType = atts.getValue(ATTRIBUTE_NAME_TYPE);

        //Added on 20100830 for bug:3052156 start
        final String codebase = atts.getValue(ATTRIBUTE_NAME_CODEBASE);
        //Added on 20100830 for bug:3052156 end

        if (attrValue == null) {
            return;
        }

        // @conkeyref will be resolved to @conref in Debug&Fileter step
        if (ATTRIBUTE_NAME_CONREF.equals(attrName) || ATTRIBUTE_NAME_CONKEYREF.equals(attrName)) {
            hasConRef = true;
        } else if (ATTRIBUTE_NAME_HREF.equals(attrName)) {
            if(attrClass != null &&
                    PR_D_CODEREF.matches(attrClass) ){
                //if current element is <coderef> or its specialization
                //set hasCodeRef to true
                hasCodeRef = true;
            }else{
                hasHref = true;
            }
        } else if(ATTRIBUTE_NAME_KEYREF.equals(attrName)){
            hasKeyRef = true;
        }

        // collect the key definitions
        if(ATTRIBUTE_NAME_KEYS.equals(attrName) && attrValue.length() != 0){

            String target = atts.getValue(ATTRIBUTE_NAME_HREF);

            final String keyRef = atts.getValue(ATTRIBUTE_NAME_KEYREF);


            //Added by Alan for bug ID: 2870935 on Date: 2009-10-10 begin
            final String copy_to = atts.getValue(ATTRIBUTE_NAME_COPY_TO);
            if (!StringUtils.isEmptyString(copy_to)) {
                target = copy_to;
            }
            //Added by Alan for bug ID: 2870935 on Date: 2009-10-10 end
            //Added on 20100825 for bug:3052904 start
            //avoid NullPointException
            if(target == null){
                target = "";
            }
            //Added on 20100825 for bug:3052904 end
            //store the target
            final String temp = target;

            // Many keys can be defined in a single definition, like keys="a b c", a, b and c are seperated by blank.
            for(final String key: attrValue.split(" ")){
                if(!keysDefMap.containsKey(key) && !key.equals("")){
                    if(target != null && target.length() != 0){
                        if(attrScope!=null && (attrScope.equals("external") || attrScope.equals("peer"))){
                            //Added by William on 2010-06-09 for bug:3013079 start
                            //store external or peer resources.
                            exKeysDefMap.put(key, target);
                            //Added by William on 2010-06-09 for bug:3013079 end
                            keysDefMap.put(key, new KeyDef(key, target, null));
                        }else{
                            String tail = "";
                            if(target.indexOf(SHARP) != -1){
                                tail = target.substring(target.indexOf(SHARP));
                                target = target.substring(0, target.indexOf(SHARP));
                            }
                            if(new File(target).isAbsolute()) {
                                target = FileUtils.getRelativePath(rootFilePath.getAbsolutePath(), target);
                            }
                            target = FileUtils.normalizeDirectory(currentDir, target);
                            keysDefMap.put(key, new KeyDef(key, target + tail, null));
                        }
                    }else if(!StringUtils.isEmptyString(keyRef)){
                        //store multi-level keys.
                        keysRefMap.put(key, keyRef);
                    }else{
                        // target is null or empty, it is useful in the future when consider the content of key definition
                        keysDefMap.put(key, new KeyDef(key, null, null));
                    }
                }else{
                    final Properties prop = new Properties();
                    prop.setProperty("%1", key);
                    prop.setProperty("%2", target);
                    // DOTJ045W also exists, but is commented out of the messages file
                    logger.logInfo(MessageUtils.getMessage("DOTJ045I", prop).toString());
                }
                //restore target
                target = temp;
            }
        }


        /*
		if (attrValue.startsWith(SHARP)
				|| attrValue.indexOf(COLON_DOUBLE_SLASH) != -1){
			return;
		}
         */
        /*
         * SF Bug 2724090, broken links in conref'ed footnotes.
         * 
         * NOTE: Need verification.

		if (attrValue.startsWith(SHARP)) {
			attrValue = currentFile;
		}
         */
        //external resource is filtered here.
        if ("external".equalsIgnoreCase(attrScope)
                || "peer".equalsIgnoreCase(attrScope)
                || attrValue.indexOf(COLON_DOUBLE_SLASH) != -1
                || attrValue.startsWith(SHARP)) {
            return;
        }
        //Added by William on 2010-01-05 for bug:2926417 start
        if(attrValue.startsWith("file:/") && attrValue.indexOf("file://") == -1){
            attrValue = attrValue.substring("file:/".length());
            //Unix like OS
            if(UNIX_SEPARATOR.equals(File.separator)){
                attrValue = UNIX_SEPARATOR + attrValue;
            }
        } else if (attrValue.startsWith("file:") && !attrValue.startsWith("file:/")) {
            attrValue = attrValue.substring("file:".length());
        }
        //Added by William on 2010-01-05 for bug:2926417 end
        final File target=new File(attrValue);
        if(target.isAbsolute() &&
                !ATTRIBUTE_NAME_DATA.equals(attrName)){
<<<<<<< HEAD
            attrValue=FileUtils.getRelativePath(rootFilePath.getAbsolutePath(),attrValue);
            //for object tag bug:3052156
        }else if(ATTRIBUTE_NAME_DATA.equals(attrName)){
=======
            attrValue=FileUtils.getRelativePath(rootFilePath,attrValue);
        }
        //for object tag bug:3052156
        if(ATTRIBUTE_NAME_DATA.equals(attrName)){
>>>>>>> 6f9cad27
            if(!StringUtils.isEmptyString(codebase)){
                filename = FileUtils.normalizeDirectory(codebase, attrValue);
            }else{
                filename = FileUtils.normalizeDirectory(currentDir, attrValue);
            }
        }else{
            //noraml process.
            filename = FileUtils.normalizeDirectory(currentDir, attrValue);
        }

        if (filename != null) {
            try{
                filename = URLDecoder.decode(filename, UTF8);
            }catch(final UnsupportedEncodingException e){
                logger.logError("Unable to decode URI '" + filename + "': " + e.getMessage());
            }
        }
        // XXX: At this point, filename should be a system path 

        if (MAP_TOPICREF.matches(attrClass)) {
            if (ATTR_TYPE_VALUE_SUBJECT_SCHEME.equalsIgnoreCase(attrType)) {
                schemeSet.add(filename);
            }

            //Added by William on 2009-06-24 for req #12014 start
            //only transtype = eclipsehelp
            if(INDEX_TYPE_ECLIPSEHELP.equals(transtype)){
                //For only format of the href is dita topic
                if (attrFormat == null ||
                        ATTR_FORMAT_VALUE_DITA.equalsIgnoreCase(attrFormat)){
                    if(attrName.equals(ATTRIBUTE_NAME_HREF)){
                        topicHref = filename;

                        topicHref = FileUtils.separatorsToUnix(topicHref);
                        //attrValue has topicId
                        if(attrValue.lastIndexOf(SHARP) != -1){
                            //get the topicId position
                            final int position = attrValue.lastIndexOf(SHARP);
                            topicId = attrValue.substring(position + 1);
                        }else{
                            //get the first topicId(vaild href file)
                            if(FileUtils.isDITAFile(topicHref)){
                                //topicId = MergeUtils.getInstance().getFirstTopicId(topicHref, (new File(rootFilePath)).getParent(), true);
                                //to be unique
                                topicId = topicHref + QUESTION;
                            }
                        }
                    }
                }else{
                    topicHref = "";
                    topicId = "";
                }
            }
            //Added by William on 2009-06-24 for req #12014 end
        }
        //files referred by coderef won't effect the uplevels, code has already returned.
        if (("DITA-foreign".equals(attrType) &&
                ATTRIBUTE_NAME_DATA.equals(attrName))
                || attrClass!=null && PR_D_CODEREF.matches(attrClass)){

            subsidiarySet.add(filename);
            return;
        }

        /*
         * Collect non-conref and non-copyto targets
         */
        if (filename != null && FileUtils.isValidTarget(filename.toLowerCase()) &&
                (StringUtils.isEmptyString(atts.getValue(ATTRIBUTE_NAME_COPY_TO)) ||
                        !FileUtils.isDITATopicFile(atts.getValue(ATTRIBUTE_NAME_COPY_TO).toLowerCase()) ||
                        (atts.getValue(ATTRIBUTE_NAME_CHUNK)!=null && atts.getValue(ATTRIBUTE_NAME_CHUNK).contains("to-content")) )
                        && !ATTRIBUTE_NAME_CONREF.equals(attrName)
                        && !ATTRIBUTE_NAME_COPY_TO.equals(attrName) &&
                        (canResolved() || FileUtils.isSupportedImageFile(filename.toLowerCase()))) {
            //edited by william on 2009-08-06 for bug:2832696 start
            nonConrefCopytoTargets.add(new Reference(filename, attrFormat));
            //nonConrefCopytoTargets.add(filename);
            //edited by william on 2009-08-06 for bug:2832696 end
        }
        //outside ditamap files couldn't cause warning messages, it is stopped here
        if (attrFormat != null &&
                !ATTR_FORMAT_VALUE_DITA.equalsIgnoreCase(attrFormat)){
            //The format of the href is not dita topic
            //The logic after this "if" clause is not related to files other than dita topic.
            //Therefore, we need to return here to filter out those files in other format.
            return;
        }

        /*
         * Collect only href target topic files for index extracting.
         */
        if (ATTRIBUTE_NAME_HREF.equals(attrName)
                && FileUtils.isDITATopicFile(filename) && canResolved()) {
            hrefTargets.add(new File(filename).getPath());
            toOutFile(new File(filename).getPath());
            //use filename instead(It has already been resolved before-hand) bug:3058124
            //String pathWithoutID = FileUtils.resolveFile(currentDir, attrValue);
            if (chunkLevel > 0 && chunkToNavLevel == 0 && topicGroupLevel == 0 && relTableLevel == 0) {
                chunkTopicSet.add(filename);
            } else {
                hrefTopicSet.add(filename);
            }
        }

        //Added on 20100827 for bug:3052156 start
        //add a warning message for outer files refered by @data
        /*if(ATTRIBUTE_NAME_DATA.equals(attrName)){
			toOutFile(new File(filename).getPath());
		}*/
        //Added on 20100827 for bug:3052156 end

        /*
         * Collect only conref target topic files.
         */
        if (ATTRIBUTE_NAME_CONREF.equals(attrName)
                && FileUtils.isDITAFile(filename)) {
            conrefTargets.add(filename);
            toOutFile(new File(filename).getPath());
        }

        // Collect copy-to (target,source) into hash map
        if (ATTRIBUTE_NAME_COPY_TO.equals(attrName)
                && FileUtils.isDITATopicFile(filename)) {
            final String href = atts.getValue(ATTRIBUTE_NAME_HREF);
            final String value = FileUtils.normalizeDirectory(currentDir, href);

            if (StringUtils.isEmptyString(href)) {
                final StringBuffer buff = new StringBuffer();
                buff.append("[WARN]: Copy-to task [href=\"\" copy-to=\"");
                buff.append(filename);
                buff.append("\"] was ignored.");
                logger.logWarn(buff.toString());
            } else if (copytoMap.get(filename) != null){
                //edited by Alan on Date:2009-11-02 for Work Item:#1590 start
                /*StringBuffer buff = new StringBuffer();
				buff.append("Copy-to task [href=\"");
				buff.append(href);
				buff.append("\" copy-to=\"");
				buff.append(filename);
				buff.append("\"] which points to another copy-to target");
				buff.append(" was ignored.");
				javaLogger.logWarn(buff.toString());*/
                final Properties prop = new Properties();
                prop.setProperty("%1", href);
                prop.setProperty("%2", filename);
                if(!value.equals(copytoMap.get(filename))) {
                	logger.logWarn(MessageUtils.getMessage("DOTX065W", prop).toString());
                }
                //edited by Alan on Date:2009-11-02 for Work Item:#1590 end
                ignoredCopytoSourceSet.add(href);
            } else if (!(atts.getValue(ATTRIBUTE_NAME_CHUNK) != null && atts.getValue(ATTRIBUTE_NAME_CHUNK).contains("to-content"))){
                copytoMap.put(filename, value);
            }

            final String pathWithoutID = FileUtils.resolveFile(currentDir, attrValue);
            if (chunkLevel > 0 && chunkToNavLevel == 0 && topicGroupLevel == 0) {
                chunkTopicSet.add(pathWithoutID);
            } else {
                hrefTopicSet.add(pathWithoutID);
            }

        }

        /*
         * Collect the conaction source topic file
         */
        if(ATTRIBUTE_NAME_CONACTION.equals(attrName)){
            if(attrValue.equals("mark")||attrValue.equals("pushreplace")){
                hasconaction = true;
            }

        }
    }

    //Added on 20100826 for bug:3052913 start
    /**
     * Get multi-level keys list
     */
    private List<String> getKeysList(final String key, final Map<String, String> keysRefMap) {

        final List<String> list = new ArrayList<String>();

        //Iterate the map to look for multi-level keys
        final Iterator<Entry<String, String>> iter = keysRefMap.entrySet().iterator();
        while (iter.hasNext()) {
            final Map.Entry<String, String> entry = iter.next();
            //Multi-level key found
            if(entry.getValue().equals(key)){
                //add key into the list
                final String entryKey = entry.getKey();
                list.add(entryKey);
                //still have multi-level keys
                if(keysRefMap.containsValue(entryKey)){
                    //rescuive point
                    final List<String> tempList = getKeysList(entryKey, keysRefMap);
                    list.addAll(tempList);
                }
            }
        }

        return list;
    }

    /**
     * Update keysDefMap for multi-level keys
     */
    private void checkMultiLevelKeys(final Map<String, KeyDef> keysDefMap,
            final Map<String, String> keysRefMap) {

        String key = null;
        KeyDef value = null;
        //tempMap storing values to avoid ConcurrentModificationException
        final Map<String, KeyDef> tempMap = new HashMap<String, KeyDef>();
        final Iterator<Entry<String, KeyDef>> iter = keysDefMap.entrySet().iterator();

        while (iter.hasNext()) {
            final Map.Entry<String, KeyDef> entry = iter.next();
            key = entry.getKey();
            value = entry.getValue();
            //there is multi-level keys exist.
            if(keysRefMap.containsValue(key)){
                //get multi-level keys
                final List<String> keysList = getKeysList(key, keysRefMap);
                for (final String multikey : keysList) {
                    //update tempMap
                    tempMap.put(multikey, value);
                }
            }
        }
        //update keysDefMap.
        keysDefMap.putAll(tempMap);
    }
    //Added on 20100826 for bug:3052913 end

    /**
     * Check if path walks up in parent directories
     * 
     * @param toCheckPath path to check
     * @return {@code true} if path walks up, otherwise {@code false}
     */
    private boolean isOutFile(final String toCheckPath) {
        if (!toCheckPath.startsWith("..")) {
            return false;
        } else {
            return true;
        }
    }

    /**
     * Check if {@link #currentFile} is a map
     * 
     * @return {@code} true if file is map, otherwise {@code false}
     */
    private boolean isMapFile() {
        final String current=FileUtils.normalize(currentFile.getAbsolutePath());
        if(FileUtils.isDITAMapFile(current)) {
            return true;
        } else {
            return false;
        }
    }
    private boolean canResolved(){
        if ((outputUtils.getOnlyTopicInMap() == false) || isMapFile() ) {
            return true;
        } else {
            return false;
        }
    }
    private void addToOutFilesSet(final String hrefedFile) {
        if (canResolved()) {
            outDitaFilesSet.add(hrefedFile);
        }

    }
    /*
	private Element createElement(String uri, String qName,
			Attributes atts) {
		if (schemeRoot != null) {
			Element element = schemeRoot.createElementNS(uri, qName);
			for (int i = 0; i < atts.getLength(); i++) {
				element.setAttribute(atts.getQName(i), atts.getValue(i));
			}
			return element;
		}
		return null;
	}
     */
    private void toOutFile(final String filename) throws SAXException {
        //the filename is a relative path from the dita input file
        final Properties prop=new Properties();
        prop.put("%1", FileUtils.normalizeDirectory(rootDir.getAbsolutePath(), filename));
        prop.put("%2", FileUtils.normalize(currentFile.getAbsolutePath()));
        if ((OutputUtils.getGeneratecopyouter() == OutputUtils.Generate.NOT_GENERATEOUTTER)
                || (OutputUtils.getGeneratecopyouter() == OutputUtils.Generate.GENERATEOUTTER)) {
            if (isOutFile(filename)) {
                if (outputUtils.getOutterControl() == OutputUtils.OutterControl.FAIL){
                    final MessageBean msgBean=MessageUtils.getMessage("DOTJ035F", prop);
                    throw new SAXParseException(null,null,new DITAOTException(msgBean,null,msgBean.toString()));
                } else if (outputUtils.getOutterControl() == OutputUtils.OutterControl.WARN){
                    final String message=MessageUtils.getMessage("DOTJ036W",prop).toString();
                    logger.logWarn(message);
                }
                addToOutFilesSet(filename);
            }

        }

    }
    /**
     * Get out file set.
     * @return out file set
     */
    public Set<String> getOutFilesSet(){
        return outDitaFilesSet;
    }

    /**
     * @return the hrefTopicSet
     */
    public Set<String> getHrefTopicSet() {
        return hrefTopicSet;
    }

    /**
     * @return the chunkTopicSet
     */
    public Set<String> getChunkTopicSet() {
        return chunkTopicSet;
    }
    /**
     * Get scheme set.
     * @return scheme set
     */
    public Set<String> getSchemeSet() {
        return this.schemeSet;
    }
    /**
     * Get scheme ref set.
     * @return scheme ref set
     */
    public Set<String> getSchemeRefSet() {
        return this.schemeRefSet;
    }

    /**
     * List of files with "@processing-role=resource-only".
     * @return the resource-only set
     */
    public Set<String> getResourceOnlySet() {
        resourceOnlySet.removeAll(crossSet);
        return resourceOnlySet;
    }

    /**
     * Get document root of the merged subject schema.
     * @return
     */
    //public Document getSchemeRoot() {
    //	return schemeRoot;
    //}
    /**
     * Get getRelationshipGrap.
     * @return relationship grap
     */
    public Map<String, Set<String>> getRelationshipGrap() {
        return this.relationGraph;
    }

    public String getPrimaryDitamap() {
        return primaryDitamap;
    }

    public void setPrimaryDitamap(final String primaryDitamap) {
        this.primaryDitamap = primaryDitamap;
    }

    /**
     * File reference with path and optional format.
     */
    public static class Reference {
        public final String filename;
        public final String format;
        public Reference(final String filename, final String format) {
            this.filename = filename;
            this.format = format;
        }
        public Reference(final String filename) {
            this(filename, null);
        }
        @Override
        public int hashCode() {
            final int prime = 31;
            int result = 1;
            result = prime * result + ((filename == null) ? 0 : filename.hashCode());
            result = prime * result + ((format == null) ? 0 : format.hashCode());
            return result;
        }
        @Override
        public boolean equals(Object obj) {
            if (this == obj) {
                return true;
            }
            if (obj == null) {
                return false;
            }
            if (!(obj instanceof Reference)) {
                return false;
            }
            Reference other = (Reference) obj;
            if (filename == null) {
                if (other.filename != null) {
                    return false;
                }
            } else if (!filename.equals(other.filename)) {
                return false;
            }
            if (format == null) {
                if (other.format != null) {
                    return false;
                }
            } else if (!format.equals(other.format)) {
                return false;
            }
            return true;
        }
    }

}<|MERGE_RESOLUTION|>--- conflicted
+++ resolved
@@ -1,1803 +1,1792 @@
-/*
- * This file is part of the DITA Open Toolkit project hosted on
- * Sourceforge.net. See the accompanying license.txt file for
- * applicable licenses.
- */
-
-/*
- * (c) Copyright IBM Corp. 2004, 2005 All Rights Reserved.
- */
-package org.dita.dost.reader;
-
-import static org.dita.dost.util.Constants.*;
-
-import java.io.File;
-import java.io.FileInputStream;
-import java.io.FileNotFoundException;
-import java.io.IOException;
-import java.io.UnsupportedEncodingException;
-import java.net.URLDecoder;
-import java.util.ArrayList;
-import java.util.HashMap;
-import java.util.HashSet;
-import java.util.Iterator;
-import java.util.LinkedHashMap;
-import java.util.LinkedHashSet;
-import java.util.List;
-import java.util.Map;
-import java.util.Properties;
-import java.util.Set;
-import java.util.Stack;
-import java.util.Map.Entry;
-
-import org.apache.xerces.xni.grammars.XMLGrammarPool;
-import org.dita.dost.exception.DITAOTException;
-import org.dita.dost.exception.DITAOTXMLErrorHandler;
-import org.dita.dost.log.MessageBean;
-import org.dita.dost.log.MessageUtils;
-import org.dita.dost.module.GenMapAndTopicListModule.KeyDef;
-import org.dita.dost.reader.GenListModuleReader.Reference;
-import org.dita.dost.util.CatalogUtils;
-import org.dita.dost.util.DITAAttrUtils;
-import org.dita.dost.util.FileUtils;
-import org.dita.dost.util.FilterUtils;
-import org.dita.dost.util.OutputUtils;
-import org.dita.dost.util.StringUtils;
-import org.xml.sax.Attributes;
-import org.xml.sax.InputSource;
-import org.xml.sax.SAXException;
-import org.xml.sax.SAXNotRecognizedException;
-import org.xml.sax.SAXNotSupportedException;
-import org.xml.sax.SAXParseException;
-import org.xml.sax.XMLReader;
-
-
-/**
- * This class extends AbstractReader, used to parse relevant dita topics
- * and ditamap files for GenMapAndTopicListModule.
- * 
- * <p><strong>Not thread-safe</strong>. Instances can be reused by calling
- * {@link #reset()} between calls to {@link #parse(File)}.</p>
- * 
- * @version 1.0 2004-11-25
- * 
- * @author Wu, Zhi Qiang
- */
-public final class GenListModuleReader extends AbstractXMLReader {
-    /** XMLReader instance for parsing dita file */
-    private XMLReader reader = null;
-
-    /** Filter utils */
-    private FilterUtils filterUtils;
-    /** Output utilities */
-    private OutputUtils outputUtils;
-    /** Basedir of the current parsing file */
-    private String currentDir = null;
-
-    /** Flag for conref in parsing file */
-    private boolean hasConRef = false;
-
-    /** Flag for href in parsing file */
-    private boolean hasHref = false;
-
-    /** Flag for keyref in parsing file */
-    private boolean hasKeyRef = false;
-
-    /** Flag for whether parsing file contains coderef */
-    private boolean hasCodeRef = false;
-
-    /** Set of all the non-conref and non-copyto targets refered in current parsing file */
-    private final Set<Reference> nonConrefCopytoTargets;
-
-    /** Set of conref targets refered in current parsing file */
-    private final Set<String> conrefTargets;
-
-    /** Set of href nonConrefCopytoTargets refered in current parsing file */
-    private final Set<String> hrefTargets;
-
-    /** Set of href targets with anchor appended */
-    private final Set<String> hrefTopicSet;
-
-    /** Set of chunk targets */
-    private final Set<String> chunkTopicSet;
-
-    /** Set of subject schema files */
-    private final Set<String> schemeSet;
-
-    /** Set of subsidiary files */
-    private final Set<String> subsidiarySet;
-
-    /** Set of sources of those copy-to that were ignored */
-    private final Set<String> ignoredCopytoSourceSet;
-
-    /** Map of copy-to target to souce	*/
-    private final Map<String, String> copytoMap;
-
-    /** Map of key definitions */
-    private final Map<String, KeyDef> keysDefMap;
-
-    //Added on 20100826 for bug:3052913 start
-    /** Map to store multi-level keyrefs */
-    private final Map<String, String>keysRefMap;
-    //Added on 20100826 for bug:3052913 end
-
-    /** Flag for conrefpush   */
-    private boolean hasconaction = false;
-
-    /** Flag used to mark if parsing entered into excluded element */
-    private boolean insideExcludedElement = false;
-
-    /** Used to record the excluded level */
-    private int excludedLevel = 0;
-
-    /** foreign/unknown nesting level */
-    private int foreignLevel = 0;
-
-    /** chunk nesting level */
-    private int chunkLevel = 0;
-
-    //Added by William on 2010-06-17 for bug:3016739 start
-    /** mark topics in reltables */
-    private int relTableLevel = 0;
-    //Added by William on 2010-06-17 for bug:3016739 end
-
-    /** chunk to-navigation level */
-    private int chunkToNavLevel = 0;
-
-    /** Topic group nesting level */
-    private int topicGroupLevel = 0;
-
-    /** Flag used to mark if current file is still valid after filtering */
-    private boolean isValidInput = false;
-
-    /** Contains the attribution specialization from props */
-    private String[][] props;
-
-    /** Set of outer dita files */
-    private final Set<String> outDitaFilesSet;
-    /** Absolute system path to input file parent directory */
-    private File rootDir = null;
-    /** Absolute system path to file being processed */
-    private File currentFile=null;
-
-    private File rootFilePath=null;
-
-    //Added on 2010-08-24 for bug:3086552 start
-    private boolean setSystemid = true;
-    //Added on 2010-08-24 for bug:3086552 end
-
-    /** Stack for @processing-role value */
-    private final Stack<String> processRoleStack;
-    /** Depth inside a @processing-role parent */
-    private int processRoleLevel;
-    /** Topics with processing role of "resource-only" */
-    private final Set<String> resourceOnlySet;
-    /** Topics with processing role of "normal" */
-    private final Set<String> crossSet;
-    private final Set<String> schemeRefSet;
-
-    /** Subject scheme document root */
-    //private Document schemeRoot = null;
-
-    /** Current processing node */
-    //private Element currentElement = null;
-
-    /** Relationship graph between subject schema */
-    private Map<String, Set<String>> relationGraph = null;
-
-    //Added by William on 2009-06-25 for req #12014 start
-    /** StringBuffer to store <exportanchors> elements */
-    private StringBuffer result = new StringBuffer();
-    /** Flag to show whether a file has <exportanchors> tag */
-    private boolean hasExport = false;
-    /** For topic/dita files whether a </file> tag should be added */
-    private boolean shouldAppendEndTag = false;
-    /** Store the href of topicref tag */
-    private String topicHref = "";
-    /** Topicmeta set for merge multiple exportanchors into one.
-     * Each topicmeta/prolog can define many exportanchors */
-    private final Set<String> topicMetaSet;
-    /** Refered topic id */
-    private String topicId = "";
-    /** Map to store plugin id */
-    private final Map<String, Set<String>> pluginMap = new HashMap<String, Set<String>>();
-    /** Transtype */
-    private String transtype;
-    //Added by William on 2010-03-01 for update onlytopicinmap option start
-    /** Map to store referenced branches. */
-    private final Map<String, List<String>> vaildBranches;
-    /** Int to mark referenced nested elements. */
-    private int level;
-    /** Topicref stack */
-    private final Stack<String> topicrefStack;
-    /** Store the primary ditamap file name. */
-    private String primaryDitamap = "";
-    //Added by William on 2010-03-01 for update onlytopicinmap option end.
-
-    //Added by William on 2010-06-01 for bug:3005748 start
-    /** Get DITAAttrUtil */
-    private final DITAAttrUtils ditaAttrUtils = DITAAttrUtils.getInstance();
-    //Added by William on 2010-06-01 for bug:3005748 end
-
-    //Added by William on 2010-06-09 for bug:3013079 start
-    /** Store the external/peer keydefs */
-    private final Map<String, String> exKeysDefMap;
-    //Added by William on 2010-06-09 for bug:3013079 end
-
+/*
+ * This file is part of the DITA Open Toolkit project hosted on
+ * Sourceforge.net. See the accompanying license.txt file for
+ * applicable licenses.
+ */
+
+/*
+ * (c) Copyright IBM Corp. 2004, 2005 All Rights Reserved.
+ */
+package org.dita.dost.reader;
+
+import static org.dita.dost.util.Constants.*;
+
+import java.io.File;
+import java.io.FileInputStream;
+import java.io.FileNotFoundException;
+import java.io.IOException;
+import java.io.UnsupportedEncodingException;
+import java.net.URLDecoder;
+import java.util.ArrayList;
+import java.util.HashMap;
+import java.util.HashSet;
+import java.util.Iterator;
+import java.util.LinkedHashMap;
+import java.util.LinkedHashSet;
+import java.util.List;
+import java.util.Map;
+import java.util.Properties;
+import java.util.Set;
+import java.util.Stack;
+import java.util.Map.Entry;
+
+import org.apache.xerces.xni.grammars.XMLGrammarPool;
+import org.dita.dost.exception.DITAOTException;
+import org.dita.dost.exception.DITAOTXMLErrorHandler;
+import org.dita.dost.log.MessageBean;
+import org.dita.dost.log.MessageUtils;
+import org.dita.dost.module.GenMapAndTopicListModule.KeyDef;
+import org.dita.dost.reader.GenListModuleReader.Reference;
+import org.dita.dost.util.CatalogUtils;
+import org.dita.dost.util.DITAAttrUtils;
+import org.dita.dost.util.FileUtils;
+import org.dita.dost.util.FilterUtils;
+import org.dita.dost.util.OutputUtils;
+import org.dita.dost.util.StringUtils;
+import org.xml.sax.Attributes;
+import org.xml.sax.InputSource;
+import org.xml.sax.SAXException;
+import org.xml.sax.SAXNotRecognizedException;
+import org.xml.sax.SAXNotSupportedException;
+import org.xml.sax.SAXParseException;
+import org.xml.sax.XMLReader;
+
+
+/**
+ * This class extends AbstractReader, used to parse relevant dita topics
+ * and ditamap files for GenMapAndTopicListModule.
+ * 
+ * <p><strong>Not thread-safe</strong>. Instances can be reused by calling
+ * {@link #reset()} between calls to {@link #parse(File)}.</p>
+ * 
+ * @version 1.0 2004-11-25
+ * 
+ * @author Wu, Zhi Qiang
+ */
+public final class GenListModuleReader extends AbstractXMLReader {
+    /** XMLReader instance for parsing dita file */
+    private XMLReader reader = null;
+
+    /** Filter utils */
+    private FilterUtils filterUtils;
+    /** Output utilities */
+    private OutputUtils outputUtils;
+    /** Basedir of the current parsing file */
+    private String currentDir = null;
+
+    /** Flag for conref in parsing file */
+    private boolean hasConRef = false;
+
+    /** Flag for href in parsing file */
+    private boolean hasHref = false;
+
+    /** Flag for keyref in parsing file */
+    private boolean hasKeyRef = false;
+
+    /** Flag for whether parsing file contains coderef */
+    private boolean hasCodeRef = false;
+
+    /** Set of all the non-conref and non-copyto targets refered in current parsing file */
+    private final Set<Reference> nonConrefCopytoTargets;
+
+    /** Set of conref targets refered in current parsing file */
+    private final Set<String> conrefTargets;
+
+    /** Set of href nonConrefCopytoTargets refered in current parsing file */
+    private final Set<String> hrefTargets;
+
+    /** Set of href targets with anchor appended */
+    private final Set<String> hrefTopicSet;
+
+    /** Set of chunk targets */
+    private final Set<String> chunkTopicSet;
+
+    /** Set of subject schema files */
+    private final Set<String> schemeSet;
+
+    /** Set of subsidiary files */
+    private final Set<String> subsidiarySet;
+
+    /** Set of sources of those copy-to that were ignored */
+    private final Set<String> ignoredCopytoSourceSet;
+
+    /** Map of copy-to target to souce	*/
+    private final Map<String, String> copytoMap;
+
+    /** Map of key definitions */
+    private final Map<String, KeyDef> keysDefMap;
+
+    //Added on 20100826 for bug:3052913 start
+    /** Map to store multi-level keyrefs */
+    private final Map<String, String>keysRefMap;
+    //Added on 20100826 for bug:3052913 end
+
+    /** Flag for conrefpush   */
+    private boolean hasconaction = false;
+
+    /** Flag used to mark if parsing entered into excluded element */
+    private boolean insideExcludedElement = false;
+
+    /** Used to record the excluded level */
+    private int excludedLevel = 0;
+
+    /** foreign/unknown nesting level */
+    private int foreignLevel = 0;
+
+    /** chunk nesting level */
+    private int chunkLevel = 0;
+
+    //Added by William on 2010-06-17 for bug:3016739 start
+    /** mark topics in reltables */
+    private int relTableLevel = 0;
+    //Added by William on 2010-06-17 for bug:3016739 end
+
+    /** chunk to-navigation level */
+    private int chunkToNavLevel = 0;
+
+    /** Topic group nesting level */
+    private int topicGroupLevel = 0;
+
+    /** Flag used to mark if current file is still valid after filtering */
+    private boolean isValidInput = false;
+
+    /** Contains the attribution specialization from props */
+    private String[][] props;
+
+    /** Set of outer dita files */
+    private final Set<String> outDitaFilesSet;
+    /** Absolute system path to input file parent directory */
+    private File rootDir = null;
+    /** Absolute system path to file being processed */
+    private File currentFile=null;
+
+    private File rootFilePath=null;
+
+    //Added on 2010-08-24 for bug:3086552 start
+    private boolean setSystemid = true;
+    //Added on 2010-08-24 for bug:3086552 end
+
+    /** Stack for @processing-role value */
+    private final Stack<String> processRoleStack;
+    /** Depth inside a @processing-role parent */
+    private int processRoleLevel;
+    /** Topics with processing role of "resource-only" */
+    private final Set<String> resourceOnlySet;
+    /** Topics with processing role of "normal" */
+    private final Set<String> crossSet;
+    private final Set<String> schemeRefSet;
+
+    /** Subject scheme document root */
+    //private Document schemeRoot = null;
+
+    /** Current processing node */
+    //private Element currentElement = null;
+
+    /** Relationship graph between subject schema */
+    private Map<String, Set<String>> relationGraph = null;
+
+    //Added by William on 2009-06-25 for req #12014 start
+    /** StringBuffer to store <exportanchors> elements */
+    private StringBuffer result = new StringBuffer();
+    /** Flag to show whether a file has <exportanchors> tag */
+    private boolean hasExport = false;
+    /** For topic/dita files whether a </file> tag should be added */
+    private boolean shouldAppendEndTag = false;
+    /** Store the href of topicref tag */
+    private String topicHref = "";
+    /** Topicmeta set for merge multiple exportanchors into one.
+     * Each topicmeta/prolog can define many exportanchors */
+    private final Set<String> topicMetaSet;
+    /** Refered topic id */
+    private String topicId = "";
+    /** Map to store plugin id */
+    private final Map<String, Set<String>> pluginMap = new HashMap<String, Set<String>>();
+    /** Transtype */
+    private String transtype;
+    //Added by William on 2010-03-01 for update onlytopicinmap option start
+    /** Map to store referenced branches. */
+    private final Map<String, List<String>> vaildBranches;
+    /** Int to mark referenced nested elements. */
+    private int level;
+    /** Topicref stack */
+    private final Stack<String> topicrefStack;
+    /** Store the primary ditamap file name. */
+    private String primaryDitamap = "";
+    //Added by William on 2010-03-01 for update onlytopicinmap option end.
+
+    //Added by William on 2010-06-01 for bug:3005748 start
+    /** Get DITAAttrUtil */
+    private final DITAAttrUtils ditaAttrUtils = DITAAttrUtils.getInstance();
+    //Added by William on 2010-06-01 for bug:3005748 end
+
+    //Added by William on 2010-06-09 for bug:3013079 start
+    /** Store the external/peer keydefs */
+    private final Map<String, String> exKeysDefMap;
+    //Added by William on 2010-06-09 for bug:3013079 end
+
+    /**
+     * Get transtype.
+     * @return the transtype
+     */
+    public String getTranstype() {
+        return transtype;
+    }
+
+    /**
+     * Set transtype.
+     * @param transtype the transtype to set
+     */
+    public void setTranstype(final String transtype) {
+        this.transtype = transtype;
+    }
+
+    /**
+     * @return the pluginMap
+     */
+    public Map<String, Set<String>> getPluginMap() {
+        return pluginMap;
+    }
+
+    /**
+     * @return the result
+     */
+    public StringBuffer getResult() {
+        return result;
+    }
+    //Added by William on 2009-06-25 for req #12014 end
+
+    /**
+     * Constructor.
+     */
+    public GenListModuleReader() {
+        nonConrefCopytoTargets = new HashSet<Reference>(INT_64);
+        hrefTargets = new HashSet<String>(INT_32);
+        hrefTopicSet = new HashSet<String>(INT_32);
+        chunkTopicSet = new HashSet<String>(INT_32);
+        schemeSet = new HashSet<String>(INT_32);
+        schemeRefSet = new HashSet<String>(INT_32);
+        conrefTargets = new HashSet<String>(INT_32);
+        copytoMap = new HashMap<String, String>(INT_16);
+        subsidiarySet = new HashSet<String>(INT_16);
+        ignoredCopytoSourceSet = new HashSet<String>(INT_16);
+        outDitaFilesSet=new HashSet<String>(INT_64);
+        keysDefMap = new HashMap<String, KeyDef>();
+        keysRefMap = new HashMap<String, String>();
+
+        exKeysDefMap = new HashMap<String, String>();
+
+        processRoleLevel = 0;
+        processRoleStack = new Stack<String>();
+        resourceOnlySet = new HashSet<String>(INT_32);
+        crossSet = new HashSet<String>(INT_32);
+
+        //store the topicmeta element
+        topicMetaSet = new HashSet<String>(INT_16);
+
+        vaildBranches = new HashMap<String, List<String>>(INT_32);
+        level = 0;
+        topicrefStack = new Stack<String>();
+
+        //schemeRoot = null;
+        //currentElement = null;
+
+        props = null;
+        try {
+            reader = StringUtils.getXMLReader();
+        } catch (final SAXException e) {
+            throw new RuntimeException("Unable to create XML parser: " + e.getMessage(), e);
+        }
+        reader.setContentHandler(this);
+        try {
+            reader.setProperty(LEXICAL_HANDLER_PROPERTY,this);
+        } catch (final SAXNotRecognizedException e1) {
+            logger.logException(e1);
+        } catch (final SAXNotSupportedException e1) {
+            logger.logException(e1);
+        }
+    }
+    
+    /**
+     * Set content filter.
+     * 
+     * @param filterUtils filter utils
+     */
+    public void setFilterUtils(final FilterUtils filterUtils) {
+        this.filterUtils = filterUtils;
+    }
+    
+    /**
+     * Set output utilities.
+     * @param outputUtils output utils
+     */
+    public void setOutputUtils(final OutputUtils outputUtils) {
+        this.outputUtils = outputUtils;
+    }
+
+
+    /**
+     * Init xml reader used for pipeline parsing.
+     *
+     * @param ditaDir absolute path to DITA-OT directory
+     * @param validate whether validate input file
+     * @param rootFile absolute path to input file
+     * @throws SAXException parsing exception
+     * @throws IOException if getting canonical file path fails 
+     */
+    public void initXMLReader(final File ditaDir,final boolean validate,final File rootFile, final boolean arg_setSystemid) throws SAXException, IOException {
+        //final DITAOTJavaLogger javaLogger=new DITAOTJavaLogger();
+
+        //to check whether the current parsing file's href value is out of inputmap.dir
+        rootDir=rootFile.getParentFile().getCanonicalFile();
+        rootFilePath=rootFile.getCanonicalFile();
+        reader.setFeature(FEATURE_NAMESPACE_PREFIX, true);
+        if(validate==true){
+            reader.setFeature(FEATURE_VALIDATION, true);
+            try {
+                reader.setFeature(FEATURE_VALIDATION_SCHEMA, true);
+            } catch (final SAXNotRecognizedException e) {
+                // Not Xerces, ignore exception
+            }
+        }else{
+            final String msg=MessageUtils.getMessage("DOTJ037W").toString();
+            logger.logWarn(msg);
+        }
+        final XMLGrammarPool grammarPool = GrammarPoolManager.getGrammarPool();
+        setGrammarPool(reader, grammarPool);
+
+        CatalogUtils.setDitaDir(ditaDir);
+        //Added on 2010-08-24 for bug:3086552 start
+        setSystemid= arg_setSystemid;
+        //Added on 2010-08-24 for bug:3086552 end
+
+        reader.setEntityResolver(CatalogUtils.getCatalogResolver());
+    }
+
+    /**
+     * 
+     * Reset the internal variables.
+     */
+    public void reset() {
+        hasKeyRef = false;
+        hasConRef = false;
+        hasHref = false;
+        hasCodeRef = false;
+        currentDir = null;
+        insideExcludedElement = false;
+        excludedLevel = 0;
+        foreignLevel = 0;
+        chunkLevel = 0;
+        relTableLevel = 0;
+        chunkToNavLevel = 0;
+        topicGroupLevel = 0;
+        isValidInput = false;
+        hasconaction = false;
+        nonConrefCopytoTargets.clear();
+        hrefTargets.clear();
+        hrefTopicSet.clear();
+        chunkTopicSet.clear();
+        conrefTargets.clear();
+        copytoMap.clear();
+        ignoredCopytoSourceSet.clear();
+        outDitaFilesSet.clear();
+        keysDefMap.clear();
+        keysRefMap.clear();
+        exKeysDefMap.clear();
+        schemeSet.clear();
+        schemeRefSet.clear();
+
+        //clear level
+        level = 0;
+        //clear stack
+        topicrefStack.clear();
+
+
+        //@processing-role
+        processRoleLevel = 0;
+        processRoleStack.clear();
+
+        //reset utils
+        ditaAttrUtils.reset();
+        /*
+         * Don't clean up these sets, we need them through
+         * the whole phase to determine a topic's processing-role.
+         */
+        //resourceOnlySet.clear();
+        //crossSet.clear();
+    }
+
+    /**
+     * To see if the parsed file has conref inside.
+     * 
+     * @return true if has conref and false otherwise
+     */
+    public boolean hasConRef() {
+        return hasConRef;
+    }
+
+    /**
+     * To see if the parsed file has keyref inside.
+     * 
+     * @return true if has keyref and false otherwise
+     */
+    public boolean hasKeyRef(){
+        return hasKeyRef;
+    }
+
+    /**
+     * To see if the parsed file has coderef inside.
+     * 
+     * @return true if has coderef and false otherwise
+     */
+    public boolean hasCodeRef(){
+        return hasCodeRef;
+    }
+
+    /**
+     * To see if the parsed file has href inside.
+     * 
+     * @return true if has href and false otherwise
+     */
+    public boolean hasHref() {
+        return hasHref;
+    }
+
+    /**
+     * Get all targets except copy-to.
+     * 
+     * @return set of target file path with option format after {@link org.dita.dost.util.Constants#STICK STICK}
+     */
+    public Set<Reference> getNonCopytoResult() {
+        final Set<Reference> nonCopytoSet = new HashSet<Reference>(INT_128);
+
+        nonCopytoSet.addAll(nonConrefCopytoTargets);
+        for (final String f: conrefTargets) {
+            nonCopytoSet.add(new Reference(f));
+        }
+        for (final String f: copytoMap.values()) {
+            nonCopytoSet.add(new Reference(f));
+        }
+        for (final String f: ignoredCopytoSourceSet) {
+            nonCopytoSet.add(new Reference(f));
+        }
+        //Added by William on 2010-03-04 for bug:2957938 start
+        for(final String filename : subsidiarySet){
+            //only activated on /generateout:3 & is out file.
+            if(isOutFile(filename) && OutputUtils.getGeneratecopyouter()
+                    == OutputUtils.Generate.OLDSOLUTION){
+                nonCopytoSet.add(new Reference(filename));
+            }
+        }
+        //nonCopytoSet.addAll(subsidiarySet);
+        //Added by William on 2010-03-04 for bug:2957938 end
+        return nonCopytoSet;
+    }
+
+    /**
+     * Get the href target.
+     * 
+     * @return Returns the hrefTargets.
+     */
+    public Set<String> getHrefTargets() {
+        return hrefTargets;
+    }
+
+    /**
+     * Get conref targets.
+     * 
+     * @return Returns the conrefTargets.
+     */
+    public Set<String> getConrefTargets() {
+        return conrefTargets;
+    }
+
+    /**
+     * Get subsidiary targets.
+     * 
+     * @return Returns the subsidiarySet.
+     */
+    public Set<String> getSubsidiaryTargets() {
+        return subsidiarySet;
+    }
+
+    /**
+     * Get outditafileslist.
+     * 
+     * @return Returns the outditafileslist.
+     */
+    public Set<String> getOutDitaFilesSet(){
+        return outDitaFilesSet;
+    }
+
+    /**
+     * Get non-conref and non-copyto targets.
+     * 
+     * @return Returns the nonConrefCopytoTargets.
+     */
+    public Set<String> getNonConrefCopytoTargets() {
+        final Set<String> res = new HashSet<String>(nonConrefCopytoTargets.size());
+        for (final Reference r: nonConrefCopytoTargets) {
+            res.add(r.filename);
+        }
+        return res;
+    }
+
+    /**
+     * Returns the ignoredCopytoSourceSet.
+     *
+     * @return Returns the ignoredCopytoSourceSet.
+     */
+    public Set<String> getIgnoredCopytoSourceSet() {
+        return ignoredCopytoSourceSet;
+    }
+
+    /**
+     * Get the copy-to map.
+     * 
+     * @return copy-to map
+     */
+    public Map<String, String> getCopytoMap() {
+        return copytoMap;
+    }
+
+    /**
+     * Get the Key definitions.
+     * 
+     * @return Key definitions map
+     */
+    public Map<String, KeyDef> getKeysDMap(){
+        return keysDefMap;
+    }
+
+    //Added by William on 2010-06-09 for bug:3013079 start
+    public Map<String, String> getExKeysDefMap() {
+        return exKeysDefMap;
+    }
+    //Added by William on 2010-06-09 for bug:3013079 end
+
+    /**
+     * Set the relative directory of current file.
+     * 
+     * @param dir dir
+     */
+    public void setCurrentDir(final String dir) {
+        this.currentDir = dir;
+    }
+
+    /**
+     * Check if the current file is valid after filtering.
+     * 
+     * @return true if valid and false otherwise
+     */
+    public boolean isValidInput() {
+        return isValidInput;
+    }
+
+    /**
+     * Check if the current file has conaction.
+     * @return true if has conaction and false otherwise
+     */
+    public boolean hasConaction(){
+        return hasconaction;
+    }
+    /**
+     * Parse input xml file.
+     * 
+     * @param file file
+     * @throws SAXException SAXException
+     * @throws IOException IOException
+     * @throws FileNotFoundException FileNotFoundException
+     */
+    public void parse(final File file) throws FileNotFoundException, IOException, SAXException {
+
+        currentFile=file.getAbsoluteFile();
+
+        reader.setErrorHandler(new DITAOTXMLErrorHandler(file.getName(), logger));
+        //Added on 2010-08-24 for bug:3086552 start
+        final InputSource is = new InputSource(new FileInputStream(file));
+        //Set the system ID
+        if(setSystemid) {
+            //is.setSystemId(URLUtil.correct(file).toString());
+            is.setSystemId(file.toURI().toURL().toString());
+        }
+        //Added on 2010-08-24 for bug:3086552 end
+        reader.parse(is);
+    }
+
+    @Override
+    public void startElement(final String uri, final String localName, final String qName,
+            final Attributes atts) throws SAXException {
+        String domains = null;
+        final Properties params = new Properties();
+
+        //Added by William on 2010-06-01 for bug:3005748 start
+        final String printValue = atts.getValue(ATTRIBUTE_NAME_PRINT);
+        //increase element level for nested tags.
+        ditaAttrUtils.increasePrintLevel(printValue);
+        //Exclude the topic if it is needed.
+        if(ditaAttrUtils.needExcludeForPrintAttri(transtype)){
+            return;
+        }
+        //Added by William on 2010-06-01 for bug:3005748 end
+
+        final String processingRole = atts.getValue(ATTRIBUTE_NAME_PROCESSING_ROLE);
+        final String href = atts.getValue(ATTRIBUTE_NAME_HREF);
+        final String scope = atts.getValue(ATTRIBUTE_NAME_SCOPE);
+        if (processingRole != null) {
+            processRoleStack.push(processingRole);
+            processRoleLevel++;
+            if (ATTR_SCOPE_VALUE_EXTERNAL.equals(scope)) {
+            } else if (ATTR_PROCESSING_ROLE_VALUE_RESOURCE_ONLY.equals(processingRole)) {
+                if (href != null) {
+                    resourceOnlySet.add(FileUtils.resolveFile(currentDir, href));
+                }
+            } else if (ATTR_PROCESSING_ROLE_VALUE_NORMAL.equalsIgnoreCase(processingRole)) {
+                if (href != null) {
+                    crossSet.add(FileUtils.resolveFile(currentDir, href));
+                }
+            }
+        } else if (processRoleLevel > 0) {
+            processRoleLevel++;
+            if (ATTR_SCOPE_VALUE_EXTERNAL.equals(scope)) {
+            } else if (ATTR_PROCESSING_ROLE_VALUE_RESOURCE_ONLY.equalsIgnoreCase(
+                    processRoleStack.peek())) {
+                if (href != null) {
+                    resourceOnlySet.add(FileUtils.resolveFile(currentDir, href));
+                }
+            } else if (ATTR_PROCESSING_ROLE_VALUE_NORMAL.equalsIgnoreCase(
+                    processRoleStack.peek())) {
+                if (href != null) {
+                    crossSet.add(FileUtils.resolveFile(currentDir, href));
+                }
+            }
+        } else  {
+            if (href != null) {
+                crossSet.add(FileUtils.resolveFile(currentDir, href));
+            }
+        }
+
+        final String classValue = atts.getValue(ATTRIBUTE_NAME_CLASS);
+
+        //Added by William on 2009-06-24 for req #12014 start
+        //has class attribute
+        if(classValue!=null){
+
+            //when meets topic tag
+            if(TOPIC_TOPIC.matches(classValue)){
+                topicId = atts.getValue(ATTRIBUTE_NAME_ID);
+                //relpace place holder with first topic id
+                //Get relative file name
+                final String filename = FileUtils.getRelativePath(
+                        rootFilePath.getAbsolutePath(), currentFile.getAbsolutePath());
+                if(result.indexOf(filename + QUESTION) != -1){
+                    result = new StringBuffer(result.toString().replace(filename + QUESTION, topicId));
+                }
+
+            }
+            // WEK: As of 14 Dec 2009, transtype is sometimes null, not sure under what conditions.
+            //			System.out.println(" + [DEBUG] transtype=" + transtype);
+            //get plugin id only transtype = eclipsehelp
+            if(FileUtils.isDITAMapFile(currentFile.getName())&&
+                    rootFilePath.equals(currentFile)&&
+                    MAP_MAP.matches(classValue)&&
+                    INDEX_TYPE_ECLIPSEHELP.equals(transtype)){
+                String pluginId = atts.getValue(ATTRIBUTE_NAME_ID);
+                if(pluginId == null){
+                    pluginId = "org.sample.help.doc";
+                }
+                final Set<String> set = StringUtils.restoreSet(pluginId);
+                pluginMap.put("pluginId", set);
+            }
+
+            //merge multiple exportanchors into one
+            //Each <topicref> can only have one <topicmeta>.
+            //Each <topic> can only have one <prolog>
+            //and <metadata> can have more than one exportanchors
+            if (INDEX_TYPE_ECLIPSEHELP.equals(transtype)) {
+                if (MAP_TOPICMETA.matches(classValue)
+                        || TOPIC_PROLOG.matches(classValue)) {
+                    topicMetaSet.add(qName);
+                }
+                // If the file has <exportanchors> tags only transtype =
+                // eclipsehelp
+                if (DELAY_D_EXPORTANCHORS.matches(classValue)) {
+                    hasExport = true;
+                    // If current file is a ditamap file
+                    if (FileUtils.isDITAMapFile(currentFile.getName())) {
+                        // if dita file's extension name is ".xml"
+                        String editedHref = "";
+                        if (topicHref.endsWith(FILE_EXTENSION_XML)) {
+                            // change the extension to ".dita" for latter
+                            // compare
+                            editedHref = topicHref.replace(
+                                    FILE_EXTENSION_XML,
+                                    FILE_EXTENSION_DITA);
+                        } else {
+                            editedHref = topicHref;
+                        }
+                        // editedHref = editedHref.replace(File.separator, "/");
+                        // create file element in the StringBuffer
+                        result.append("<file name=\"" + editedHref + "\">");
+                        // if <exportanchors> is defined in topicmeta(topicref),
+                        // there is only one topic id
+                        result.append("<topicid name=\"" + topicId + "\"/>");
+
+                        // If current file is topic file
+                    } else if (FileUtils.isDITATopicFile(currentFile.getName())) {
+                        String filename = FileUtils.getRelativePath(
+                                rootFilePath.getAbsolutePath(), currentFile.getAbsolutePath());
+                        // if dita file's extension name is ".xml"
+                        if (filename.endsWith(FILE_EXTENSION_XML)) {
+                            // change the extension to ".dita" for latter
+                            // compare
+                            filename = filename.replace(
+                                    FILE_EXTENSION_XML,
+                                    FILE_EXTENSION_DITA);
+                        }
+                        // filename = FileUtils.normalizeDirectory(currentDir,
+                        // filename);
+                        filename = FileUtils.separatorsToUnix(filename);
+                        // create file element in the StringBuffer
+                        result.append("<file name=\"" + filename + "\">");
+                        // if <exportanchors> is defined in metadata(topic),
+                        // there can be many topic ids
+                        result.append("<topicid name=\"" + topicId + "\">");
+
+                        shouldAppendEndTag = true;
+                    }
+                    // meet <anchorkey> tag
+                } else if (DELAY_D_ANCHORKEY.matches(classValue)) {
+                    // create keyref element in the StringBuffer
+                    // TODO in topic file is no keys
+                    final String keyref = atts
+                            .getValue(ATTRIBUTE_NAME_KEYREF);
+                    result.append("<keyref name=\"" + keyref + "\"/>");
+                    // meet <anchorid> tag
+                } else if (DELAY_D_ANCHORID.matches(classValue)) {
+                    // create keyref element in the StringBuffer
+                    final String id = atts.getValue(ATTRIBUTE_NAME_ID);
+                    // If current file is a ditamap file
+                    // The id can only be element id within a topic
+                    if (FileUtils.isDITAMapFile(currentFile.getName())) {
+                        // only for dita format
+                        /*
+                         * if(!"".equals(topicHref)){ String absolutePathToFile
+                         * = FileUtils.resolveFile((new
+                         * File(rootFilePath)).getParent(),topicHref); //whether
+                         * the id is a topic id
+                         * if(FileUtils.isDITAFile(absolutePathToFile)){ found =
+                         * DelayConrefUtils
+                         * .getInstance().findTopicId(absolutePathToFile, id); }
+                         * //other format file }else{ found = false; }
+                         */
+                        // id shouldn't be same as topic id in the case of duplicate insert
+                        if (!topicId.equals(id)) {
+                            result.append("<id name=\"" + id + "\"/>");
+                        }
+                    } else if (FileUtils.isDITATopicFile(currentFile.getName())) {
+                        // id shouldn't be same as topic id in the case of duplicate insert
+                        if (!topicId.equals(id)) {
+                            // topic id found
+                            result.append("<id name=\"" + id + "\"/>");
+                        }
+                    }
+                }
+            }
+        }
+        //Added by William on 2009-06-24 for req #12014 end
+
+        // Generate Scheme relationship graph
+        if (classValue != null) {
+            if (SUBJECTSCHEME_SUBJECTSCHEME.matches(classValue)) {
+                if (this.relationGraph == null) {
+                    this.relationGraph = new LinkedHashMap<String, Set<String>>();
+                }
+                //Make it easy to do the BFS later.
+                Set<String> children = this.relationGraph.get("ROOT");
+                if (children == null || children.isEmpty()) {
+                    children = new LinkedHashSet<String>();
+                }
+                children.add(this.currentFile.getAbsolutePath());
+                this.relationGraph.put("ROOT", children);
+                schemeRefSet.add(FileUtils.getRelativePath(rootFilePath.getAbsolutePath(), currentFile.getAbsolutePath()));
+            } else if (SUBJECTSCHEME_SCHEMEREF.matches(classValue)) {
+                Set<String> children = this.relationGraph.get(this.currentFile.getAbsolutePath());
+                if (children == null) {
+                    children = new LinkedHashSet<String>();
+                    this.relationGraph.put(currentFile.getAbsolutePath(), children);
+                }
+                if (href != null) {
+                    children.add(FileUtils.resolveFile(rootDir.getAbsolutePath(), href));
+                }
+            }
+        }
+
+        if(foreignLevel > 0){
+            //if it is an element nested in foreign/unknown element
+            //do not parse it
+            foreignLevel ++;
+            return;
+        } else if(classValue != null &&
+                (TOPIC_FOREIGN.matches(classValue) ||
+                        TOPIC_UNKNOWN.matches(classValue))){
+            foreignLevel ++;
+        }
+
+        if(chunkLevel > 0) {
+            chunkLevel++;
+        } else if(atts.getValue(ATTRIBUTE_NAME_CHUNK) != null) {
+            chunkLevel++;
+        }
+        //Added by William on 2010-6-17 for bug:3016739 start
+        if(relTableLevel > 0) {
+            relTableLevel ++;
+        } else if(classValue != null &&
+                MAP_RELTABLE.matches(classValue)){
+            relTableLevel++;
+        }
+        //Added by William on 2010-6-17 for bug:3016739 end
+
+
+        if(chunkToNavLevel > 0) {
+            chunkToNavLevel++;
+        } else if(atts.getValue(ATTRIBUTE_NAME_CHUNK) != null
+                && atts.getValue(ATTRIBUTE_NAME_CHUNK).indexOf("to-navigation") != -1){
+            chunkToNavLevel++;
+        }
+
+        if(topicGroupLevel > 0) {
+            topicGroupLevel++;
+        } else if (atts.getValue(ATTRIBUTE_NAME_CLASS) != null
+                && atts.getValue(ATTRIBUTE_NAME_CLASS).contains(MAPGROUP_D_TOPICGROUP.matcher)) {
+            topicGroupLevel++;
+        }
+
+        if(classValue==null && !ELEMENT_NAME_DITA.equals(localName)){
+            params.clear();
+            params.put("%1", localName);
+            logger.logInfo(MessageUtils.getMessage("DOTJ030I", params).toString());
+        }
+
+        if (classValue != null && TOPIC_TOPIC.matches(classValue)){
+            domains = atts.getValue(ATTRIBUTE_NAME_DOMAINS);
+            if(domains==null){
+                params.clear();
+                params.put("%1", localName);
+                logger.logInfo(MessageUtils.getMessage("DOTJ029I", params).toString());
+            } else {
+                props = StringUtils.getExtProps(domains);
+            }
+        }
+
+        if (insideExcludedElement) {
+            ++excludedLevel;
+            return;
+        }
+
+        // Ignore element that has been filtered out.
+        if (filterUtils.needExclude(atts, props)) {
+            insideExcludedElement = true;
+            ++excludedLevel;
+            return;
+        }
+
+        /*
+         * For ditamap, set it to valid if element <map> or extended from
+         * <map> was found, this kind of element's class attribute must
+         * contains 'map/map';
+         * For topic files, set it to valid if element <title> or extended
+         * from <title> was found, this kind of element's class attribute
+         * must contains 'topic/title'.
+         */
+
+        if (classValue != null) {
+            if ((MAP_MAP.matches(classValue))
+                    || (TOPIC_TITLE.matches(classValue))) {
+                isValidInput = true;
+            }else if (TOPIC_OBJECT.matches(classValue)){
+                parseAttribute(atts, ATTRIBUTE_NAME_DATA);
+            }
+        }
+
+
+        //Added by William on 2010-03-02 for /onlytopicinmap update start.
+        //onlyTopicInMap is on.
+        if(outputUtils.getOnlyTopicInMap() && this.canResolved()){
+            //topicref(only defined in ditamap file.)
+            if(MAP_TOPICREF.matches(classValue)){
+
+                //get href attribute value.
+                final String hrefValue = atts.getValue(ATTRIBUTE_NAME_HREF);
+
+                //get conref attribute value.
+                final String conrefValue = atts.getValue(ATTRIBUTE_NAME_CONREF);
+
+                //has href attribute and refer to ditamap file.
+                if(!StringUtils.isEmptyString(hrefValue)){
+                    //exclude external resources
+                    final String attrScope = atts.getValue(ATTRIBUTE_NAME_SCOPE);
+                    if ("external".equalsIgnoreCase(attrScope)
+                            || "peer".equalsIgnoreCase(attrScope)
+                            || hrefValue.indexOf(COLON_DOUBLE_SLASH) != -1
+                            || hrefValue.startsWith(SHARP)) {
+                        return;
+                    }
+                    //normalize href value.
+                    final File target=new File(hrefValue);
+                    //caculate relative path for href value.
+                    String fileName = null;
+                    if(target.isAbsolute()){
+                        fileName = FileUtils.getRelativePath(rootFilePath.getAbsolutePath(),hrefValue);
+                    }
+                    fileName = FileUtils.normalizeDirectory(currentDir, hrefValue);
+                    //change '\' to '/' for comparsion.
+                    fileName = FileUtils.separatorsToUnix(fileName);
+
+                    final boolean canParse = parseBranch(atts, hrefValue, fileName);
+                    if(!canParse){
+                        return;
+                    }else{
+                        topicrefStack.push(localName);
+                    }
+
+                }else if(!StringUtils.isEmptyString(conrefValue)){
+
+                    //exclude external resources
+                    final String attrScope = atts.getValue(ATTRIBUTE_NAME_SCOPE);
+                    if ("external".equalsIgnoreCase(attrScope)
+                            || "peer".equalsIgnoreCase(attrScope)
+                            || conrefValue.indexOf(COLON_DOUBLE_SLASH) != -1
+                            || conrefValue.startsWith(SHARP)) {
+                        return;
+                    }
+                    //normalize href value.
+                    final File target=new File(conrefValue);
+                    //caculate relative path for href value.
+                    String fileName = null;
+                    if(target.isAbsolute()){
+                        fileName = FileUtils.getRelativePath(rootFilePath.getAbsolutePath(),conrefValue);
+                    }
+                    fileName = FileUtils.normalizeDirectory(currentDir, conrefValue);
+
+                    //change '\' to '/' for comparsion.
+                    fileName = FileUtils.separatorsToUnix(fileName);
+
+                    final boolean canParse = parseBranch(atts, conrefValue, fileName);
+                    if(!canParse){
+                        return;
+                    }else{
+                        topicrefStack.push(localName);
+                    }
+                }
+            }
+        }
+        //Added by William on 2010-03-02 for /onlytopicinmap update end.
+
+        parseAttribute(atts, ATTRIBUTE_NAME_CONREF);
+        parseAttribute(atts, ATTRIBUTE_NAME_HREF);
+        parseAttribute(atts, ATTRIBUTE_NAME_COPY_TO);
+        parseAttribute(atts, ATTRIBUTE_NAME_IMG);
+        parseAttribute(atts, ATTRIBUTE_NAME_CONACTION);
+        parseAttribute(atts, ATTRIBUTE_NAME_KEYS);
+        parseAttribute(atts, ATTRIBUTE_NAME_CONKEYREF);
+        parseAttribute(atts, ATTRIBUTE_NAME_KEYREF);
+
+    }
+
+    /**
+     * Method for see whether a branch should be parsed.
+     * @param atts {@link Attributes}
+     * @param hrefValue {@link String}
+     * @param fileName normalized file name(remove '#')
+     * @return boolean
+     */
+    private boolean parseBranch(final Attributes atts, final String hrefValue, final String fileName) {
+        //current file is primary ditamap file.
+        //parse every branch.
+        final String currentFileRelative = FileUtils.getRelativePath(
+                rootFilePath.getAbsolutePath(), currentFile.getAbsolutePath());
+        if(currentDir == null && currentFileRelative.equals(primaryDitamap)){
+            //add branches into map
+            addReferredBranches(hrefValue, fileName);
+            return true;
+        }else{
+            //current file is a sub-ditamap one.
+            //get branch's id
+            final String id = atts.getValue(ATTRIBUTE_NAME_ID);
+            //this branch is not referenced
+            if(level == 0 && StringUtils.isEmptyString(id)){
+                //There is occassion that the whole ditamap should be parsed
+                final boolean found = searchBrachesMap(id);
+                if(found){
+                    //Add this branch into map for parsing.
+                    addReferredBranches(hrefValue, fileName);
+                    //update level
+                    level++;
+                    return true;
+                }else{
+                    return false;
+                }
+                //this brach is a decendent of a referenced one
+            }else if(level != 0){
+                //Add this branch into map for parsing.
+                addReferredBranches(hrefValue, fileName);
+                //update level
+                level++;
+                return true;
+                //This branch has an id but is a new one
+            }else if(!StringUtils.isEmptyString(id)){
+                //search branches map.
+                final boolean found = searchBrachesMap(id);
+                //branch is referenced
+                if(found){
+                    //Add this branch into map for parsing.
+                    addReferredBranches(hrefValue, fileName);
+                    //update level
+                    level ++;
+                    return true;
+                }else{
+                    //this branch is not referenced
+                    return false;
+                }
+            }else{
+                return false;
+            }
+        }
+    }
+
+    /**
+     * Search braches map with branch id and current file name.
+     * @param id String branch id.
+     * @return boolean true if found and false otherwise.
+     */
+    private boolean searchBrachesMap(final String id) {
+        //caculate relative path for current file.
+        final String currentFileRelative = FileUtils.getRelativePath(
+                rootFilePath.getAbsolutePath(), currentFile.getAbsolutePath());
+        //seach the map with id & current file name.
+        if(vaildBranches.containsKey(currentFileRelative)){
+            final List<String> branchIdList = vaildBranches.get(currentFileRelative);
+            //the branch is referenced.
+            if(branchIdList.contains(id)){
+
+                return true;
+            }else if(branchIdList.size() == 0){
+                //the whole map is referenced
+
+                return true;
+            }else{
+                //the branch is not referred
+                return false;
+            }
+        }else{
+            //current file is not refered
+            return false;
+        }
+    }
+
+    /**
+     * Add branches into map.
+     * @param hrefValue
+     * @param fileName
+     */
+    private void addReferredBranches(final String hrefValue, final String fileName) {
+        String branchId = null;
+
+        //href value has branch id.
+        if(hrefValue.contains(SHARP)){
+            branchId = hrefValue.substring(hrefValue.lastIndexOf(SHARP) + 1);
+            //The map contains the file name
+            if(vaildBranches.containsKey(fileName)){
+                final List<String> branchIdList = vaildBranches.get(fileName);
+                branchIdList.add(branchId);
+            }else{
+                final List<String> branchIdList = new ArrayList<String>();
+                branchIdList.add(branchId);
+                vaildBranches.put(fileName, branchIdList);
+            }
+            //href value has no branch id
+        }else{
+            vaildBranches.put(fileName, new ArrayList<String>());
+        }
+    }
+
+    /**
+     * Clean up.
+     */
+    @Override
+    public void endDocument() throws SAXException {
+        if (processRoleLevel > 0) {
+            processRoleLevel--;
+            processRoleStack.pop();
+        }
+        //Added by William on 2009-07-15 for req #12014 start
+        if(FileUtils.isDITATopicFile(currentFile.getName()) && shouldAppendEndTag){
+            result.append("</file>");
+            //should reset
+            shouldAppendEndTag = false;
+        }
+        //Added by William on 2009-07-15 for req #12014 end
+        //update keysDefMap for multi-level keys for bug:3052913
+        checkMultiLevelKeys(keysDefMap, keysRefMap);
+    }
+
+    /**
+     * Check if the current file is a ditamap with "@processing-role=resource-only".
+     */
+    @Override
+    public void startDocument() throws SAXException {
+        final String href = FileUtils.getRelativePath(rootFilePath.getAbsolutePath(), currentFile.getAbsolutePath());
+        if (FileUtils.isDITAMapFile(currentFile.getName())
+                && resourceOnlySet.contains(href)
+                && !crossSet.contains(href)) {
+            processRoleLevel++;
+            processRoleStack.push(ATTR_PROCESSING_ROLE_VALUE_RESOURCE_ONLY);
+        }
+    }
+
+    @Override
+    public void endElement(final String uri, final String localName, final String qName) throws SAXException {
+
+        //subject scheme
+        //if (currentElement != null && currentElement != schemeRoot.getDocumentElement()) {
+        //	currentElement = (Element)currentElement.getParentNode();
+        //}
+
+        //@processing-role
+        if (processRoleLevel > 0) {
+            if (processRoleLevel == processRoleStack.size()) {
+                processRoleStack.pop();
+            }
+            processRoleLevel--;
+        }
+
+        if (foreignLevel > 0){
+            foreignLevel --;
+            return;
+        }
+
+        if (chunkLevel > 0) {
+            chunkLevel--;
+        }
+
+        //Added by William on 2010-06-17 for bug:3016739 start
+        if (relTableLevel > 0) {
+            relTableLevel--;
+        }
+        //Added by William on 2010-06-17 for bug:3016739 end
+
+        if (chunkToNavLevel > 0) {
+            chunkToNavLevel--;
+        }
+
+        if (topicGroupLevel > 0) {
+            topicGroupLevel--;
+        }
+
+        if (insideExcludedElement) {
+            // end of the excluded element, mark the flag as false
+            if (excludedLevel == 1) {
+                insideExcludedElement = false;
+            }
+            --excludedLevel;
+        }
+        //Added by William on 2009-06-24 for req #12014 start
+        //<exportanchors> over should write </file> tag
+
+        if(topicMetaSet.contains(qName) && hasExport){
+            //If current file is a ditamap file
+            if(FileUtils.isDITAMapFile(currentFile.getName())){
+                result.append("</file>");
+                //If current file is topic file
+            }else if(FileUtils.isDITATopicFile(currentFile.getName())){
+                result.append("</topicid>");
+            }
+            hasExport = false;
+            topicMetaSet.clear();
+        }
+        //Added by William on 2009-06-24 for req #12014 start
+
+        //Added by William on 2010-03-02 for /onlytopicinmap update start
+        if(!topicrefStack.isEmpty() && localName.equals(topicrefStack.peek())){
+            level--;
+            topicrefStack.pop();
+        }
+        //Added by William on 2010-03-02 for /onlytopicinmap update end
+
+        //Added by William on 2010-06-01 for bug:3005748 start
+        //decrease element level.
+        ditaAttrUtils.decreasePrintLevel();
+        //Added by William on 2010-06-01 for bug:3005748 end
+
+    }
+
     /**
-     * Get transtype.
-     * @return the transtype
-     */
-    public String getTranstype() {
-        return transtype;
-    }
-
-    /**
-     * Set transtype.
-     * @param transtype the transtype to set
-     */
-    public void setTranstype(final String transtype) {
-        this.transtype = transtype;
-    }
-
-    /**
-     * @return the pluginMap
-     */
-    public Map<String, Set<String>> getPluginMap() {
-        return pluginMap;
-    }
-
-    /**
-     * @return the result
-     */
-    public StringBuffer getResult() {
-        return result;
-    }
-    //Added by William on 2009-06-25 for req #12014 end
-
-    /**
-     * Constructor.
-     */
-    public GenListModuleReader() {
-        nonConrefCopytoTargets = new HashSet<Reference>(INT_64);
-        hrefTargets = new HashSet<String>(INT_32);
-        hrefTopicSet = new HashSet<String>(INT_32);
-        chunkTopicSet = new HashSet<String>(INT_32);
-        schemeSet = new HashSet<String>(INT_32);
-        schemeRefSet = new HashSet<String>(INT_32);
-        conrefTargets = new HashSet<String>(INT_32);
-        copytoMap = new HashMap<String, String>(INT_16);
-        subsidiarySet = new HashSet<String>(INT_16);
-        ignoredCopytoSourceSet = new HashSet<String>(INT_16);
-        outDitaFilesSet=new HashSet<String>(INT_64);
-        keysDefMap = new HashMap<String, KeyDef>();
-        keysRefMap = new HashMap<String, String>();
-
-        exKeysDefMap = new HashMap<String, String>();
-
-        processRoleLevel = 0;
-        processRoleStack = new Stack<String>();
-        resourceOnlySet = new HashSet<String>(INT_32);
-        crossSet = new HashSet<String>(INT_32);
-
-        //store the topicmeta element
-        topicMetaSet = new HashSet<String>(INT_16);
-
-        vaildBranches = new HashMap<String, List<String>>(INT_32);
-        level = 0;
-        topicrefStack = new Stack<String>();
-
-        //schemeRoot = null;
-        //currentElement = null;
-
-        props = null;
-        try {
-            reader = StringUtils.getXMLReader();
-        } catch (final SAXException e) {
-            throw new RuntimeException("Unable to create XML parser: " + e.getMessage(), e);
-        }
-        reader.setContentHandler(this);
-        try {
-            reader.setProperty(LEXICAL_HANDLER_PROPERTY,this);
-        } catch (final SAXNotRecognizedException e1) {
-            logger.logException(e1);
-        } catch (final SAXNotSupportedException e1) {
-            logger.logException(e1);
-        }
-    }
-    
-    /**
-     * Set content filter.
-     * 
-     * @param filterUtils filter utils
-     */
-    public void setFilterUtils(final FilterUtils filterUtils) {
-        this.filterUtils = filterUtils;
-    }
-    
-    /**
-     * Set output utilities.
-     * @param outputUtils output utils
-     */
-    public void setOutputUtils(final OutputUtils outputUtils) {
-        this.outputUtils = outputUtils;
-    }
-
-
-    /**
-     * Init xml reader used for pipeline parsing.
-     *
-     * @param ditaDir absolute path to DITA-OT directory
-     * @param validate whether validate input file
-     * @param rootFile absolute path to input file
-     * @throws SAXException parsing exception
-     * @throws IOException if getting canonical file path fails 
-     */
-    public void initXMLReader(final File ditaDir,final boolean validate,final File rootFile, final boolean arg_setSystemid) throws SAXException, IOException {
-        //final DITAOTJavaLogger javaLogger=new DITAOTJavaLogger();
-
-        //to check whether the current parsing file's href value is out of inputmap.dir
-        rootDir=rootFile.getParentFile().getCanonicalFile();
-        rootFilePath=rootFile.getCanonicalFile();
-        reader.setFeature(FEATURE_NAMESPACE_PREFIX, true);
-        if(validate==true){
-            reader.setFeature(FEATURE_VALIDATION, true);
-            try {
-                reader.setFeature(FEATURE_VALIDATION_SCHEMA, true);
-            } catch (final SAXNotRecognizedException e) {
-                // Not Xerces, ignore exception
-            }
-        }else{
-            final String msg=MessageUtils.getMessage("DOTJ037W").toString();
-            logger.logWarn(msg);
-        }
-        final XMLGrammarPool grammarPool = GrammarPoolManager.getGrammarPool();
-        setGrammarPool(reader, grammarPool);
-
-        CatalogUtils.setDitaDir(ditaDir);
-        //Added on 2010-08-24 for bug:3086552 start
-        setSystemid= arg_setSystemid;
-        //Added on 2010-08-24 for bug:3086552 end
-
-        reader.setEntityResolver(CatalogUtils.getCatalogResolver());
-    }
-
-    /**
-     * 
-     * Reset the internal variables.
-     */
-    public void reset() {
-        hasKeyRef = false;
-        hasConRef = false;
-        hasHref = false;
-        hasCodeRef = false;
-        currentDir = null;
-        insideExcludedElement = false;
-        excludedLevel = 0;
-        foreignLevel = 0;
-        chunkLevel = 0;
-        relTableLevel = 0;
-        chunkToNavLevel = 0;
-        topicGroupLevel = 0;
-        isValidInput = false;
-        hasconaction = false;
-        nonConrefCopytoTargets.clear();
-        hrefTargets.clear();
-        hrefTopicSet.clear();
-        chunkTopicSet.clear();
-        conrefTargets.clear();
-        copytoMap.clear();
-        ignoredCopytoSourceSet.clear();
-        outDitaFilesSet.clear();
-        keysDefMap.clear();
-        keysRefMap.clear();
-        exKeysDefMap.clear();
-        schemeSet.clear();
-        schemeRefSet.clear();
-
-        //clear level
-        level = 0;
-        //clear stack
-        topicrefStack.clear();
-
-
-        //@processing-role
-        processRoleLevel = 0;
-        processRoleStack.clear();
-
-        //reset utils
-        ditaAttrUtils.reset();
-        /*
-         * Don't clean up these sets, we need them through
-         * the whole phase to determine a topic's processing-role.
-         */
-        //resourceOnlySet.clear();
-        //crossSet.clear();
-    }
-
-    /**
-     * To see if the parsed file has conref inside.
-     * 
-     * @return true if has conref and false otherwise
-     */
-    public boolean hasConRef() {
-        return hasConRef;
-    }
-
-    /**
-     * To see if the parsed file has keyref inside.
-     * 
-     * @return true if has keyref and false otherwise
-     */
-    public boolean hasKeyRef(){
-        return hasKeyRef;
-    }
-
-    /**
-     * To see if the parsed file has coderef inside.
-     * 
-     * @return true if has coderef and false otherwise
-     */
-    public boolean hasCodeRef(){
-        return hasCodeRef;
-    }
-
-    /**
-     * To see if the parsed file has href inside.
-     * 
-     * @return true if has href and false otherwise
-     */
-    public boolean hasHref() {
-        return hasHref;
-    }
-
-    /**
-     * Get all targets except copy-to.
-     * 
-     * @return set of target file path with option format after {@link org.dita.dost.util.Constants#STICK STICK}
-     */
-    public Set<Reference> getNonCopytoResult() {
-        final Set<Reference> nonCopytoSet = new HashSet<Reference>(INT_128);
-
-        nonCopytoSet.addAll(nonConrefCopytoTargets);
-        for (final String f: conrefTargets) {
-            nonCopytoSet.add(new Reference(f));
-        }
-        for (final String f: copytoMap.values()) {
-            nonCopytoSet.add(new Reference(f));
-        }
-        for (final String f: ignoredCopytoSourceSet) {
-            nonCopytoSet.add(new Reference(f));
-        }
-        //Added by William on 2010-03-04 for bug:2957938 start
-        for(final String filename : subsidiarySet){
-            //only activated on /generateout:3 & is out file.
-            if(isOutFile(filename) && OutputUtils.getGeneratecopyouter()
-                    == OutputUtils.Generate.OLDSOLUTION){
-                nonCopytoSet.add(new Reference(filename));
-            }
-        }
-        //nonCopytoSet.addAll(subsidiarySet);
-        //Added by William on 2010-03-04 for bug:2957938 end
-        return nonCopytoSet;
-    }
-
-    /**
-     * Get the href target.
-     * 
-     * @return Returns the hrefTargets.
-     */
-    public Set<String> getHrefTargets() {
-        return hrefTargets;
-    }
-
-    /**
-     * Get conref targets.
-     * 
-     * @return Returns the conrefTargets.
-     */
-    public Set<String> getConrefTargets() {
-        return conrefTargets;
-    }
-
-    /**
-     * Get subsidiary targets.
-     * 
-     * @return Returns the subsidiarySet.
-     */
-    public Set<String> getSubsidiaryTargets() {
-        return subsidiarySet;
-    }
-
-    /**
-     * Get outditafileslist.
-     * 
-     * @return Returns the outditafileslist.
-     */
-    public Set<String> getOutDitaFilesSet(){
-        return outDitaFilesSet;
-    }
-
-    /**
-     * Get non-conref and non-copyto targets.
-     * 
-     * @return Returns the nonConrefCopytoTargets.
-     */
-    public Set<String> getNonConrefCopytoTargets() {
-        final Set<String> res = new HashSet<String>(nonConrefCopytoTargets.size());
-        for (final Reference r: nonConrefCopytoTargets) {
-            res.add(r.filename);
-        }
-        return res;
-    }
-
-    /**
-     * Returns the ignoredCopytoSourceSet.
-     *
-     * @return Returns the ignoredCopytoSourceSet.
-     */
-    public Set<String> getIgnoredCopytoSourceSet() {
-        return ignoredCopytoSourceSet;
-    }
-
-    /**
-     * Get the copy-to map.
-     * 
-     * @return copy-to map
-     */
-    public Map<String, String> getCopytoMap() {
-        return copytoMap;
-    }
-
-    /**
-     * Get the Key definitions.
-     * 
-     * @return Key definitions map
-     */
-    public Map<String, KeyDef> getKeysDMap(){
-        return keysDefMap;
-    }
-
-    //Added by William on 2010-06-09 for bug:3013079 start
-    public Map<String, String> getExKeysDefMap() {
-        return exKeysDefMap;
-    }
-    //Added by William on 2010-06-09 for bug:3013079 end
-
-    /**
-     * Set the relative directory of current file.
-     * 
-     * @param dir dir
-     */
-    public void setCurrentDir(final String dir) {
-        this.currentDir = dir;
-    }
-
-    /**
-     * Check if the current file is valid after filtering.
-     * 
-     * @return true if valid and false otherwise
-     */
-    public boolean isValidInput() {
-        return isValidInput;
-    }
-
-    /**
-     * Check if the current file has conaction.
-     * @return true if has conaction and false otherwise
-     */
-    public boolean hasConaction(){
-        return hasconaction;
-    }
-    /**
-     * Parse input xml file.
-     * 
-     * @param file file
-     * @throws SAXException SAXException
-     * @throws IOException IOException
-     * @throws FileNotFoundException FileNotFoundException
-     */
-    public void parse(final File file) throws FileNotFoundException, IOException, SAXException {
-
-        currentFile=file.getAbsoluteFile();
-
-        reader.setErrorHandler(new DITAOTXMLErrorHandler(file.getName(), logger));
-        //Added on 2010-08-24 for bug:3086552 start
-        final InputSource is = new InputSource(new FileInputStream(file));
-        //Set the system ID
-        if(setSystemid) {
-            //is.setSystemId(URLUtil.correct(file).toString());
-            is.setSystemId(file.toURI().toURL().toString());
-        }
-        //Added on 2010-08-24 for bug:3086552 end
-        reader.parse(is);
-    }
-
-    @Override
-    public void startElement(final String uri, final String localName, final String qName,
-            final Attributes atts) throws SAXException {
-        String domains = null;
-        final Properties params = new Properties();
-
-        //Added by William on 2010-06-01 for bug:3005748 start
-        final String printValue = atts.getValue(ATTRIBUTE_NAME_PRINT);
-        //increase element level for nested tags.
-        ditaAttrUtils.increasePrintLevel(printValue);
-        //Exclude the topic if it is needed.
-        if(ditaAttrUtils.needExcludeForPrintAttri(transtype)){
-            return;
-        }
-        //Added by William on 2010-06-01 for bug:3005748 end
-
-        final String processingRole = atts.getValue(ATTRIBUTE_NAME_PROCESSING_ROLE);
-        final String href = atts.getValue(ATTRIBUTE_NAME_HREF);
-        final String scope = atts.getValue(ATTRIBUTE_NAME_SCOPE);
-        if (processingRole != null) {
-            processRoleStack.push(processingRole);
-            processRoleLevel++;
-            if (ATTR_SCOPE_VALUE_EXTERNAL.equals(scope)) {
-            } else if (ATTR_PROCESSING_ROLE_VALUE_RESOURCE_ONLY.equals(processingRole)) {
-                if (href != null) {
-                    resourceOnlySet.add(FileUtils.resolveFile(currentDir, href));
-                }
-            } else if (ATTR_PROCESSING_ROLE_VALUE_NORMAL.equalsIgnoreCase(processingRole)) {
-                if (href != null) {
-                    crossSet.add(FileUtils.resolveFile(currentDir, href));
-                }
-            }
-        } else if (processRoleLevel > 0) {
-            processRoleLevel++;
-            if (ATTR_SCOPE_VALUE_EXTERNAL.equals(scope)) {
-            } else if (ATTR_PROCESSING_ROLE_VALUE_RESOURCE_ONLY.equalsIgnoreCase(
-                    processRoleStack.peek())) {
-                if (href != null) {
-                    resourceOnlySet.add(FileUtils.resolveFile(currentDir, href));
-                }
-            } else if (ATTR_PROCESSING_ROLE_VALUE_NORMAL.equalsIgnoreCase(
-                    processRoleStack.peek())) {
-                if (href != null) {
-                    crossSet.add(FileUtils.resolveFile(currentDir, href));
-                }
-            }
-        } else  {
-            if (href != null) {
-                crossSet.add(FileUtils.resolveFile(currentDir, href));
-            }
-        }
-
-        final String classValue = atts.getValue(ATTRIBUTE_NAME_CLASS);
-
-        //Added by William on 2009-06-24 for req #12014 start
-        //has class attribute
-        if(classValue!=null){
-
-            //when meets topic tag
-            if(TOPIC_TOPIC.matches(classValue)){
-                topicId = atts.getValue(ATTRIBUTE_NAME_ID);
-                //relpace place holder with first topic id
-                //Get relative file name
-                final String filename = FileUtils.getRelativePath(
-                        rootFilePath.getAbsolutePath(), currentFile.getAbsolutePath());
-                if(result.indexOf(filename + QUESTION) != -1){
-                    result = new StringBuffer(result.toString().replace(filename + QUESTION, topicId));
-                }
-
-            }
-            // WEK: As of 14 Dec 2009, transtype is sometimes null, not sure under what conditions.
-            //			System.out.println(" + [DEBUG] transtype=" + transtype);
-            //get plugin id only transtype = eclipsehelp
-            if(FileUtils.isDITAMapFile(currentFile.getName())&&
-                    rootFilePath.equals(currentFile)&&
-                    MAP_MAP.matches(classValue)&&
-                    INDEX_TYPE_ECLIPSEHELP.equals(transtype)){
-                String pluginId = atts.getValue(ATTRIBUTE_NAME_ID);
-                if(pluginId == null){
-                    pluginId = "org.sample.help.doc";
-                }
-                final Set<String> set = StringUtils.restoreSet(pluginId);
-                pluginMap.put("pluginId", set);
-            }
-
-            //merge multiple exportanchors into one
-            //Each <topicref> can only have one <topicmeta>.
-            //Each <topic> can only have one <prolog>
-            //and <metadata> can have more than one exportanchors
-            if (INDEX_TYPE_ECLIPSEHELP.equals(transtype)) {
-                if (MAP_TOPICMETA.matches(classValue)
-                        || TOPIC_PROLOG.matches(classValue)) {
-                    topicMetaSet.add(qName);
-                }
-                // If the file has <exportanchors> tags only transtype =
-                // eclipsehelp
-                if (DELAY_D_EXPORTANCHORS.matches(classValue)) {
-                    hasExport = true;
-                    // If current file is a ditamap file
-                    if (FileUtils.isDITAMapFile(currentFile.getName())) {
-                        // if dita file's extension name is ".xml"
-                        String editedHref = "";
-                        if (topicHref.endsWith(FILE_EXTENSION_XML)) {
-                            // change the extension to ".dita" for latter
-                            // compare
-                            editedHref = topicHref.replace(
-                                    FILE_EXTENSION_XML,
-                                    FILE_EXTENSION_DITA);
-                        } else {
-                            editedHref = topicHref;
-                        }
-                        // editedHref = editedHref.replace(File.separator, "/");
-                        // create file element in the StringBuffer
-                        result.append("<file name=\"" + editedHref + "\">");
-                        // if <exportanchors> is defined in topicmeta(topicref),
-                        // there is only one topic id
-                        result.append("<topicid name=\"" + topicId + "\"/>");
-
-                        // If current file is topic file
-                    } else if (FileUtils.isDITATopicFile(currentFile.getName())) {
-                        String filename = FileUtils.getRelativePath(
-                                rootFilePath.getAbsolutePath(), currentFile.getAbsolutePath());
-                        // if dita file's extension name is ".xml"
-                        if (filename.endsWith(FILE_EXTENSION_XML)) {
-                            // change the extension to ".dita" for latter
-                            // compare
-                            filename = filename.replace(
-                                    FILE_EXTENSION_XML,
-                                    FILE_EXTENSION_DITA);
-                        }
-                        // filename = FileUtils.normalizeDirectory(currentDir,
-                        // filename);
-                        filename = FileUtils.separatorsToUnix(filename);
-                        // create file element in the StringBuffer
-                        result.append("<file name=\"" + filename + "\">");
-                        // if <exportanchors> is defined in metadata(topic),
-                        // there can be many topic ids
-                        result.append("<topicid name=\"" + topicId + "\">");
-
-                        shouldAppendEndTag = true;
-                    }
-                    // meet <anchorkey> tag
-                } else if (DELAY_D_ANCHORKEY.matches(classValue)) {
-                    // create keyref element in the StringBuffer
-                    // TODO in topic file is no keys
-                    final String keyref = atts
-                            .getValue(ATTRIBUTE_NAME_KEYREF);
-                    result.append("<keyref name=\"" + keyref + "\"/>");
-                    // meet <anchorid> tag
-                } else if (DELAY_D_ANCHORID.matches(classValue)) {
-                    // create keyref element in the StringBuffer
-                    final String id = atts.getValue(ATTRIBUTE_NAME_ID);
-                    // If current file is a ditamap file
-                    // The id can only be element id within a topic
-                    if (FileUtils.isDITAMapFile(currentFile.getName())) {
-                        // only for dita format
-                        /*
-                         * if(!"".equals(topicHref)){ String absolutePathToFile
-                         * = FileUtils.resolveFile((new
-                         * File(rootFilePath)).getParent(),topicHref); //whether
-                         * the id is a topic id
-                         * if(FileUtils.isDITAFile(absolutePathToFile)){ found =
-                         * DelayConrefUtils
-                         * .getInstance().findTopicId(absolutePathToFile, id); }
-                         * //other format file }else{ found = false; }
-                         */
-                        // id shouldn't be same as topic id in the case of duplicate insert
-                        if (!topicId.equals(id)) {
-                            result.append("<id name=\"" + id + "\"/>");
-                        }
-                    } else if (FileUtils.isDITATopicFile(currentFile.getName())) {
-                        // id shouldn't be same as topic id in the case of duplicate insert
-                        if (!topicId.equals(id)) {
-                            // topic id found
-                            result.append("<id name=\"" + id + "\"/>");
-                        }
-                    }
-                }
-            }
-        }
-        //Added by William on 2009-06-24 for req #12014 end
-
-        // Generate Scheme relationship graph
-        if (classValue != null) {
-            if (SUBJECTSCHEME_SUBJECTSCHEME.matches(classValue)) {
-                if (this.relationGraph == null) {
-                    this.relationGraph = new LinkedHashMap<String, Set<String>>();
-                }
-                //Make it easy to do the BFS later.
-                Set<String> children = this.relationGraph.get("ROOT");
-                if (children == null || children.isEmpty()) {
-                    children = new LinkedHashSet<String>();
-                }
-                children.add(this.currentFile.getAbsolutePath());
-                this.relationGraph.put("ROOT", children);
-                schemeRefSet.add(FileUtils.getRelativePath(rootFilePath.getAbsolutePath(), currentFile.getAbsolutePath()));
-            } else if (SUBJECTSCHEME_SCHEMEREF.matches(classValue)) {
-                Set<String> children = this.relationGraph.get(this.currentFile.getAbsolutePath());
-                if (children == null) {
-                    children = new LinkedHashSet<String>();
-                    this.relationGraph.put(currentFile.getAbsolutePath(), children);
-                }
-                if (href != null) {
-                    children.add(FileUtils.resolveFile(rootDir.getAbsolutePath(), href));
-                }
-            }
-        }
-
-        if(foreignLevel > 0){
-            //if it is an element nested in foreign/unknown element
-            //do not parse it
-            foreignLevel ++;
-            return;
-        } else if(classValue != null &&
-                (TOPIC_FOREIGN.matches(classValue) ||
-                        TOPIC_UNKNOWN.matches(classValue))){
-            foreignLevel ++;
-        }
-
-        if(chunkLevel > 0) {
-            chunkLevel++;
-        } else if(atts.getValue(ATTRIBUTE_NAME_CHUNK) != null) {
-            chunkLevel++;
-        }
-        //Added by William on 2010-6-17 for bug:3016739 start
-        if(relTableLevel > 0) {
-            relTableLevel ++;
-        } else if(classValue != null &&
-                MAP_RELTABLE.matches(classValue)){
-            relTableLevel++;
-        }
-        //Added by William on 2010-6-17 for bug:3016739 end
-
-
-        if(chunkToNavLevel > 0) {
-            chunkToNavLevel++;
-        } else if(atts.getValue(ATTRIBUTE_NAME_CHUNK) != null
-                && atts.getValue(ATTRIBUTE_NAME_CHUNK).indexOf("to-navigation") != -1){
-            chunkToNavLevel++;
-        }
-
-        if(topicGroupLevel > 0) {
-            topicGroupLevel++;
-        } else if (atts.getValue(ATTRIBUTE_NAME_CLASS) != null
-                && atts.getValue(ATTRIBUTE_NAME_CLASS).contains(MAPGROUP_D_TOPICGROUP.matcher)) {
-            topicGroupLevel++;
-        }
-
-        if(classValue==null && !ELEMENT_NAME_DITA.equals(localName)){
-            params.clear();
-            params.put("%1", localName);
-            logger.logInfo(MessageUtils.getMessage("DOTJ030I", params).toString());
-        }
-
-        if (classValue != null && TOPIC_TOPIC.matches(classValue)){
-            domains = atts.getValue(ATTRIBUTE_NAME_DOMAINS);
-            if(domains==null){
-                params.clear();
-                params.put("%1", localName);
-                logger.logInfo(MessageUtils.getMessage("DOTJ029I", params).toString());
-            } else {
-                props = StringUtils.getExtProps(domains);
-            }
-        }
-
-        if (insideExcludedElement) {
-            ++excludedLevel;
-            return;
-        }
-
-        // Ignore element that has been filtered out.
-        if (filterUtils.needExclude(atts, props)) {
-            insideExcludedElement = true;
-            ++excludedLevel;
-            return;
-        }
-
-        /*
-         * For ditamap, set it to valid if element <map> or extended from
-         * <map> was found, this kind of element's class attribute must
-         * contains 'map/map';
-         * For topic files, set it to valid if element <title> or extended
-         * from <title> was found, this kind of element's class attribute
-         * must contains 'topic/title'.
-         */
-
-        if (classValue != null) {
-            if ((MAP_MAP.matches(classValue))
-                    || (TOPIC_TITLE.matches(classValue))) {
-                isValidInput = true;
-            }else if (TOPIC_OBJECT.matches(classValue)){
-                parseAttribute(atts, ATTRIBUTE_NAME_DATA);
-            }
-        }
-
-
-        //Added by William on 2010-03-02 for /onlytopicinmap update start.
-        //onlyTopicInMap is on.
-        if(outputUtils.getOnlyTopicInMap() && this.canResolved()){
-            //topicref(only defined in ditamap file.)
-            if(MAP_TOPICREF.matches(classValue)){
-
-                //get href attribute value.
-                final String hrefValue = atts.getValue(ATTRIBUTE_NAME_HREF);
-
-                //get conref attribute value.
-                final String conrefValue = atts.getValue(ATTRIBUTE_NAME_CONREF);
-
-                //has href attribute and refer to ditamap file.
-                if(!StringUtils.isEmptyString(hrefValue)){
-                    //exclude external resources
-                    final String attrScope = atts.getValue(ATTRIBUTE_NAME_SCOPE);
-                    if ("external".equalsIgnoreCase(attrScope)
-                            || "peer".equalsIgnoreCase(attrScope)
-                            || hrefValue.indexOf(COLON_DOUBLE_SLASH) != -1
-                            || hrefValue.startsWith(SHARP)) {
-                        return;
-                    }
-                    //normalize href value.
-                    final File target=new File(hrefValue);
-                    //caculate relative path for href value.
-                    String fileName = null;
-                    if(target.isAbsolute()){
-                        fileName = FileUtils.getRelativePath(rootFilePath.getAbsolutePath(),hrefValue);
-                    }
-                    fileName = FileUtils.normalizeDirectory(currentDir, hrefValue);
-                    //change '\' to '/' for comparsion.
-                    fileName = FileUtils.separatorsToUnix(fileName);
-
-                    final boolean canParse = parseBranch(atts, hrefValue, fileName);
-                    if(!canParse){
-                        return;
-                    }else{
-                        topicrefStack.push(localName);
-                    }
-
-                }else if(!StringUtils.isEmptyString(conrefValue)){
-
-                    //exclude external resources
-                    final String attrScope = atts.getValue(ATTRIBUTE_NAME_SCOPE);
-                    if ("external".equalsIgnoreCase(attrScope)
-                            || "peer".equalsIgnoreCase(attrScope)
-                            || conrefValue.indexOf(COLON_DOUBLE_SLASH) != -1
-                            || conrefValue.startsWith(SHARP)) {
-                        return;
-                    }
-                    //normalize href value.
-                    final File target=new File(conrefValue);
-                    //caculate relative path for href value.
-                    String fileName = null;
-                    if(target.isAbsolute()){
-                        fileName = FileUtils.getRelativePath(rootFilePath.getAbsolutePath(),conrefValue);
-                    }
-                    fileName = FileUtils.normalizeDirectory(currentDir, conrefValue);
-
-                    //change '\' to '/' for comparsion.
-                    fileName = FileUtils.separatorsToUnix(fileName);
-
-                    final boolean canParse = parseBranch(atts, conrefValue, fileName);
-                    if(!canParse){
-                        return;
-                    }else{
-                        topicrefStack.push(localName);
-                    }
-                }
-            }
-        }
-        //Added by William on 2010-03-02 for /onlytopicinmap update end.
-
-        parseAttribute(atts, ATTRIBUTE_NAME_CONREF);
-        parseAttribute(atts, ATTRIBUTE_NAME_HREF);
-        parseAttribute(atts, ATTRIBUTE_NAME_COPY_TO);
-        parseAttribute(atts, ATTRIBUTE_NAME_IMG);
-        parseAttribute(atts, ATTRIBUTE_NAME_CONACTION);
-        parseAttribute(atts, ATTRIBUTE_NAME_KEYS);
-        parseAttribute(atts, ATTRIBUTE_NAME_CONKEYREF);
-        parseAttribute(atts, ATTRIBUTE_NAME_KEYREF);
-
-    }
-
-    /**
-     * Method for see whether a branch should be parsed.
-     * @param atts {@link Attributes}
-     * @param hrefValue {@link String}
-     * @param fileName normalized file name(remove '#')
-     * @return boolean
-     */
-    private boolean parseBranch(final Attributes atts, final String hrefValue, final String fileName) {
-        //current file is primary ditamap file.
-        //parse every branch.
-        final String currentFileRelative = FileUtils.getRelativePath(
-                rootFilePath.getAbsolutePath(), currentFile.getAbsolutePath());
-        if(currentDir == null && currentFileRelative.equals(primaryDitamap)){
-            //add branches into map
-            addReferredBranches(hrefValue, fileName);
-            return true;
-        }else{
-            //current file is a sub-ditamap one.
-            //get branch's id
-            final String id = atts.getValue(ATTRIBUTE_NAME_ID);
-            //this branch is not referenced
-            if(level == 0 && StringUtils.isEmptyString(id)){
-                //There is occassion that the whole ditamap should be parsed
-                final boolean found = searchBrachesMap(id);
-                if(found){
-                    //Add this branch into map for parsing.
-                    addReferredBranches(hrefValue, fileName);
-                    //update level
-                    level++;
-                    return true;
-                }else{
-                    return false;
-                }
-                //this brach is a decendent of a referenced one
-            }else if(level != 0){
-                //Add this branch into map for parsing.
-                addReferredBranches(hrefValue, fileName);
-                //update level
-                level++;
-                return true;
-                //This branch has an id but is a new one
-            }else if(!StringUtils.isEmptyString(id)){
-                //search branches map.
-                final boolean found = searchBrachesMap(id);
-                //branch is referenced
-                if(found){
-                    //Add this branch into map for parsing.
-                    addReferredBranches(hrefValue, fileName);
-                    //update level
-                    level ++;
-                    return true;
-                }else{
-                    //this branch is not referenced
-                    return false;
-                }
-            }else{
-                return false;
-            }
-        }
-    }
-
-    /**
-     * Search braches map with branch id and current file name.
-     * @param id String branch id.
-     * @return boolean true if found and false otherwise.
-     */
-    private boolean searchBrachesMap(final String id) {
-        //caculate relative path for current file.
-        final String currentFileRelative = FileUtils.getRelativePath(
-                rootFilePath.getAbsolutePath(), currentFile.getAbsolutePath());
-        //seach the map with id & current file name.
-        if(vaildBranches.containsKey(currentFileRelative)){
-            final List<String> branchIdList = vaildBranches.get(currentFileRelative);
-            //the branch is referenced.
-            if(branchIdList.contains(id)){
-
-                return true;
-            }else if(branchIdList.size() == 0){
-                //the whole map is referenced
-
-                return true;
-            }else{
-                //the branch is not referred
-                return false;
-            }
-        }else{
-            //current file is not refered
-            return false;
-        }
-    }
-
-    /**
-     * Add branches into map.
-     * @param hrefValue
-     * @param fileName
-     */
-    private void addReferredBranches(final String hrefValue, final String fileName) {
-        String branchId = null;
-
-        //href value has branch id.
-        if(hrefValue.contains(SHARP)){
-            branchId = hrefValue.substring(hrefValue.lastIndexOf(SHARP) + 1);
-            //The map contains the file name
-            if(vaildBranches.containsKey(fileName)){
-                final List<String> branchIdList = vaildBranches.get(fileName);
-                branchIdList.add(branchId);
-            }else{
-                final List<String> branchIdList = new ArrayList<String>();
-                branchIdList.add(branchId);
-                vaildBranches.put(fileName, branchIdList);
-            }
-            //href value has no branch id
-        }else{
-            vaildBranches.put(fileName, new ArrayList<String>());
-        }
-    }
-
-    /**
-     * Clean up.
-     */
-    @Override
-    public void endDocument() throws SAXException {
-        if (processRoleLevel > 0) {
-            processRoleLevel--;
-            processRoleStack.pop();
-        }
-        //Added by William on 2009-07-15 for req #12014 start
-        if(FileUtils.isDITATopicFile(currentFile.getName()) && shouldAppendEndTag){
-            result.append("</file>");
-            //should reset
-            shouldAppendEndTag = false;
-        }
-        //Added by William on 2009-07-15 for req #12014 end
-        //update keysDefMap for multi-level keys for bug:3052913
-        checkMultiLevelKeys(keysDefMap, keysRefMap);
-    }
-
-    /**
-     * Check if the current file is a ditamap with "@processing-role=resource-only".
-     */
-    @Override
-    public void startDocument() throws SAXException {
-        final String href = FileUtils.getRelativePath(rootFilePath.getAbsolutePath(), currentFile.getAbsolutePath());
-        if (FileUtils.isDITAMapFile(currentFile.getName())
-                && resourceOnlySet.contains(href)
-                && !crossSet.contains(href)) {
-            processRoleLevel++;
-            processRoleStack.push(ATTR_PROCESSING_ROLE_VALUE_RESOURCE_ONLY);
-        }
-    }
-
-    @Override
-    public void endElement(final String uri, final String localName, final String qName) throws SAXException {
-
-        //subject scheme
-        //if (currentElement != null && currentElement != schemeRoot.getDocumentElement()) {
-        //	currentElement = (Element)currentElement.getParentNode();
-        //}
-
-        //@processing-role
-        if (processRoleLevel > 0) {
-            if (processRoleLevel == processRoleStack.size()) {
-                processRoleStack.pop();
-            }
-            processRoleLevel--;
-        }
-
-        if (foreignLevel > 0){
-            foreignLevel --;
-            return;
-        }
-
-        if (chunkLevel > 0) {
-            chunkLevel--;
-        }
-
-        //Added by William on 2010-06-17 for bug:3016739 start
-        if (relTableLevel > 0) {
-            relTableLevel--;
-        }
-        //Added by William on 2010-06-17 for bug:3016739 end
-
-        if (chunkToNavLevel > 0) {
-            chunkToNavLevel--;
-        }
-
-        if (topicGroupLevel > 0) {
-            topicGroupLevel--;
-        }
-
-        if (insideExcludedElement) {
-            // end of the excluded element, mark the flag as false
-            if (excludedLevel == 1) {
-                insideExcludedElement = false;
-            }
-            --excludedLevel;
-        }
-        //Added by William on 2009-06-24 for req #12014 start
-        //<exportanchors> over should write </file> tag
-
-        if(topicMetaSet.contains(qName) && hasExport){
-            //If current file is a ditamap file
-            if(FileUtils.isDITAMapFile(currentFile.getName())){
-                result.append("</file>");
-                //If current file is topic file
-            }else if(FileUtils.isDITATopicFile(currentFile.getName())){
-                result.append("</topicid>");
-            }
-            hasExport = false;
-            topicMetaSet.clear();
-        }
-        //Added by William on 2009-06-24 for req #12014 start
-
-        //Added by William on 2010-03-02 for /onlytopicinmap update start
-        if(!topicrefStack.isEmpty() && localName.equals(topicrefStack.peek())){
-            level--;
-            topicrefStack.pop();
-        }
-        //Added by William on 2010-03-02 for /onlytopicinmap update end
-
-        //Added by William on 2010-06-01 for bug:3005748 start
-        //decrease element level.
-        ditaAttrUtils.decreasePrintLevel();
-        //Added by William on 2010-06-01 for bug:3005748 end
-
-    }
-
-<<<<<<< HEAD
-    /**
-=======
-    /**
->>>>>>> 6f9cad27
-     * Parse the input attributes for needed information.
-     * 
-     * @param atts all attributes
-     * @param attrName attributes to process
-     */
-    private void parseAttribute(final Attributes atts, final String attrName) throws SAXException {
-        String attrValue = atts.getValue(attrName);
-        String filename = null;
-        final String attrClass = atts.getValue(ATTRIBUTE_NAME_CLASS);
-        final String attrScope = atts.getValue(ATTRIBUTE_NAME_SCOPE);
-        final String attrFormat = atts.getValue(ATTRIBUTE_NAME_FORMAT);
-        final String attrType = atts.getValue(ATTRIBUTE_NAME_TYPE);
-
-        //Added on 20100830 for bug:3052156 start
-        final String codebase = atts.getValue(ATTRIBUTE_NAME_CODEBASE);
-        //Added on 20100830 for bug:3052156 end
-
-        if (attrValue == null) {
-            return;
-        }
-
-        // @conkeyref will be resolved to @conref in Debug&Fileter step
-        if (ATTRIBUTE_NAME_CONREF.equals(attrName) || ATTRIBUTE_NAME_CONKEYREF.equals(attrName)) {
-            hasConRef = true;
-        } else if (ATTRIBUTE_NAME_HREF.equals(attrName)) {
-            if(attrClass != null &&
-                    PR_D_CODEREF.matches(attrClass) ){
-                //if current element is <coderef> or its specialization
-                //set hasCodeRef to true
-                hasCodeRef = true;
-            }else{
-                hasHref = true;
-            }
-        } else if(ATTRIBUTE_NAME_KEYREF.equals(attrName)){
-            hasKeyRef = true;
-        }
-
-        // collect the key definitions
-        if(ATTRIBUTE_NAME_KEYS.equals(attrName) && attrValue.length() != 0){
-
-            String target = atts.getValue(ATTRIBUTE_NAME_HREF);
-
-            final String keyRef = atts.getValue(ATTRIBUTE_NAME_KEYREF);
-
-
-            //Added by Alan for bug ID: 2870935 on Date: 2009-10-10 begin
-            final String copy_to = atts.getValue(ATTRIBUTE_NAME_COPY_TO);
-            if (!StringUtils.isEmptyString(copy_to)) {
-                target = copy_to;
-            }
-            //Added by Alan for bug ID: 2870935 on Date: 2009-10-10 end
-            //Added on 20100825 for bug:3052904 start
-            //avoid NullPointException
-            if(target == null){
-                target = "";
-            }
-            //Added on 20100825 for bug:3052904 end
-            //store the target
-            final String temp = target;
-
-            // Many keys can be defined in a single definition, like keys="a b c", a, b and c are seperated by blank.
-            for(final String key: attrValue.split(" ")){
-                if(!keysDefMap.containsKey(key) && !key.equals("")){
-                    if(target != null && target.length() != 0){
-                        if(attrScope!=null && (attrScope.equals("external") || attrScope.equals("peer"))){
-                            //Added by William on 2010-06-09 for bug:3013079 start
-                            //store external or peer resources.
-                            exKeysDefMap.put(key, target);
-                            //Added by William on 2010-06-09 for bug:3013079 end
-                            keysDefMap.put(key, new KeyDef(key, target, null));
-                        }else{
-                            String tail = "";
-                            if(target.indexOf(SHARP) != -1){
-                                tail = target.substring(target.indexOf(SHARP));
-                                target = target.substring(0, target.indexOf(SHARP));
-                            }
-                            if(new File(target).isAbsolute()) {
-                                target = FileUtils.getRelativePath(rootFilePath.getAbsolutePath(), target);
-                            }
-                            target = FileUtils.normalizeDirectory(currentDir, target);
-                            keysDefMap.put(key, new KeyDef(key, target + tail, null));
-                        }
-                    }else if(!StringUtils.isEmptyString(keyRef)){
-                        //store multi-level keys.
-                        keysRefMap.put(key, keyRef);
-                    }else{
-                        // target is null or empty, it is useful in the future when consider the content of key definition
-                        keysDefMap.put(key, new KeyDef(key, null, null));
-                    }
-                }else{
-                    final Properties prop = new Properties();
-                    prop.setProperty("%1", key);
-                    prop.setProperty("%2", target);
-                    // DOTJ045W also exists, but is commented out of the messages file
-                    logger.logInfo(MessageUtils.getMessage("DOTJ045I", prop).toString());
-                }
-                //restore target
-                target = temp;
-            }
-        }
-
-
-        /*
-		if (attrValue.startsWith(SHARP)
-				|| attrValue.indexOf(COLON_DOUBLE_SLASH) != -1){
-			return;
-		}
-         */
-        /*
-         * SF Bug 2724090, broken links in conref'ed footnotes.
-         * 
-         * NOTE: Need verification.
-
-		if (attrValue.startsWith(SHARP)) {
-			attrValue = currentFile;
-		}
-         */
-        //external resource is filtered here.
-        if ("external".equalsIgnoreCase(attrScope)
-                || "peer".equalsIgnoreCase(attrScope)
-                || attrValue.indexOf(COLON_DOUBLE_SLASH) != -1
-                || attrValue.startsWith(SHARP)) {
-            return;
-        }
-        //Added by William on 2010-01-05 for bug:2926417 start
-        if(attrValue.startsWith("file:/") && attrValue.indexOf("file://") == -1){
-            attrValue = attrValue.substring("file:/".length());
-            //Unix like OS
-            if(UNIX_SEPARATOR.equals(File.separator)){
-                attrValue = UNIX_SEPARATOR + attrValue;
-            }
-        } else if (attrValue.startsWith("file:") && !attrValue.startsWith("file:/")) {
-            attrValue = attrValue.substring("file:".length());
-        }
-        //Added by William on 2010-01-05 for bug:2926417 end
-        final File target=new File(attrValue);
-        if(target.isAbsolute() &&
-                !ATTRIBUTE_NAME_DATA.equals(attrName)){
-<<<<<<< HEAD
-            attrValue=FileUtils.getRelativePath(rootFilePath.getAbsolutePath(),attrValue);
-            //for object tag bug:3052156
-        }else if(ATTRIBUTE_NAME_DATA.equals(attrName)){
-=======
-            attrValue=FileUtils.getRelativePath(rootFilePath,attrValue);
-        }
-        //for object tag bug:3052156
-        if(ATTRIBUTE_NAME_DATA.equals(attrName)){
->>>>>>> 6f9cad27
-            if(!StringUtils.isEmptyString(codebase)){
-                filename = FileUtils.normalizeDirectory(codebase, attrValue);
-            }else{
-                filename = FileUtils.normalizeDirectory(currentDir, attrValue);
-            }
-        }else{
-            //noraml process.
-            filename = FileUtils.normalizeDirectory(currentDir, attrValue);
-        }
-
-        if (filename != null) {
-            try{
-                filename = URLDecoder.decode(filename, UTF8);
-            }catch(final UnsupportedEncodingException e){
-                logger.logError("Unable to decode URI '" + filename + "': " + e.getMessage());
-            }
-        }
-        // XXX: At this point, filename should be a system path 
-
-        if (MAP_TOPICREF.matches(attrClass)) {
-            if (ATTR_TYPE_VALUE_SUBJECT_SCHEME.equalsIgnoreCase(attrType)) {
-                schemeSet.add(filename);
-            }
-
-            //Added by William on 2009-06-24 for req #12014 start
-            //only transtype = eclipsehelp
-            if(INDEX_TYPE_ECLIPSEHELP.equals(transtype)){
-                //For only format of the href is dita topic
-                if (attrFormat == null ||
-                        ATTR_FORMAT_VALUE_DITA.equalsIgnoreCase(attrFormat)){
-                    if(attrName.equals(ATTRIBUTE_NAME_HREF)){
-                        topicHref = filename;
-
-                        topicHref = FileUtils.separatorsToUnix(topicHref);
-                        //attrValue has topicId
-                        if(attrValue.lastIndexOf(SHARP) != -1){
-                            //get the topicId position
-                            final int position = attrValue.lastIndexOf(SHARP);
-                            topicId = attrValue.substring(position + 1);
-                        }else{
-                            //get the first topicId(vaild href file)
-                            if(FileUtils.isDITAFile(topicHref)){
-                                //topicId = MergeUtils.getInstance().getFirstTopicId(topicHref, (new File(rootFilePath)).getParent(), true);
-                                //to be unique
-                                topicId = topicHref + QUESTION;
-                            }
-                        }
-                    }
-                }else{
-                    topicHref = "";
-                    topicId = "";
-                }
-            }
-            //Added by William on 2009-06-24 for req #12014 end
-        }
-        //files referred by coderef won't effect the uplevels, code has already returned.
-        if (("DITA-foreign".equals(attrType) &&
-                ATTRIBUTE_NAME_DATA.equals(attrName))
-                || attrClass!=null && PR_D_CODEREF.matches(attrClass)){
-
-            subsidiarySet.add(filename);
-            return;
-        }
-
-        /*
-         * Collect non-conref and non-copyto targets
-         */
-        if (filename != null && FileUtils.isValidTarget(filename.toLowerCase()) &&
-                (StringUtils.isEmptyString(atts.getValue(ATTRIBUTE_NAME_COPY_TO)) ||
-                        !FileUtils.isDITATopicFile(atts.getValue(ATTRIBUTE_NAME_COPY_TO).toLowerCase()) ||
-                        (atts.getValue(ATTRIBUTE_NAME_CHUNK)!=null && atts.getValue(ATTRIBUTE_NAME_CHUNK).contains("to-content")) )
-                        && !ATTRIBUTE_NAME_CONREF.equals(attrName)
-                        && !ATTRIBUTE_NAME_COPY_TO.equals(attrName) &&
-                        (canResolved() || FileUtils.isSupportedImageFile(filename.toLowerCase()))) {
-            //edited by william on 2009-08-06 for bug:2832696 start
-            nonConrefCopytoTargets.add(new Reference(filename, attrFormat));
-            //nonConrefCopytoTargets.add(filename);
-            //edited by william on 2009-08-06 for bug:2832696 end
-        }
-        //outside ditamap files couldn't cause warning messages, it is stopped here
-        if (attrFormat != null &&
-                !ATTR_FORMAT_VALUE_DITA.equalsIgnoreCase(attrFormat)){
-            //The format of the href is not dita topic
-            //The logic after this "if" clause is not related to files other than dita topic.
-            //Therefore, we need to return here to filter out those files in other format.
-            return;
-        }
-
-        /*
-         * Collect only href target topic files for index extracting.
-         */
-        if (ATTRIBUTE_NAME_HREF.equals(attrName)
-                && FileUtils.isDITATopicFile(filename) && canResolved()) {
-            hrefTargets.add(new File(filename).getPath());
-            toOutFile(new File(filename).getPath());
-            //use filename instead(It has already been resolved before-hand) bug:3058124
-            //String pathWithoutID = FileUtils.resolveFile(currentDir, attrValue);
-            if (chunkLevel > 0 && chunkToNavLevel == 0 && topicGroupLevel == 0 && relTableLevel == 0) {
-                chunkTopicSet.add(filename);
-            } else {
-                hrefTopicSet.add(filename);
-            }
-        }
-
-        //Added on 20100827 for bug:3052156 start
-        //add a warning message for outer files refered by @data
-        /*if(ATTRIBUTE_NAME_DATA.equals(attrName)){
-			toOutFile(new File(filename).getPath());
-		}*/
-        //Added on 20100827 for bug:3052156 end
-
-        /*
-         * Collect only conref target topic files.
-         */
-        if (ATTRIBUTE_NAME_CONREF.equals(attrName)
-                && FileUtils.isDITAFile(filename)) {
-            conrefTargets.add(filename);
-            toOutFile(new File(filename).getPath());
-        }
-
-        // Collect copy-to (target,source) into hash map
-        if (ATTRIBUTE_NAME_COPY_TO.equals(attrName)
-                && FileUtils.isDITATopicFile(filename)) {
-            final String href = atts.getValue(ATTRIBUTE_NAME_HREF);
-            final String value = FileUtils.normalizeDirectory(currentDir, href);
-
-            if (StringUtils.isEmptyString(href)) {
-                final StringBuffer buff = new StringBuffer();
-                buff.append("[WARN]: Copy-to task [href=\"\" copy-to=\"");
-                buff.append(filename);
-                buff.append("\"] was ignored.");
-                logger.logWarn(buff.toString());
-            } else if (copytoMap.get(filename) != null){
-                //edited by Alan on Date:2009-11-02 for Work Item:#1590 start
-                /*StringBuffer buff = new StringBuffer();
-				buff.append("Copy-to task [href=\"");
-				buff.append(href);
-				buff.append("\" copy-to=\"");
-				buff.append(filename);
-				buff.append("\"] which points to another copy-to target");
-				buff.append(" was ignored.");
-				javaLogger.logWarn(buff.toString());*/
-                final Properties prop = new Properties();
-                prop.setProperty("%1", href);
-                prop.setProperty("%2", filename);
-                if(!value.equals(copytoMap.get(filename))) {
-                	logger.logWarn(MessageUtils.getMessage("DOTX065W", prop).toString());
-                }
-                //edited by Alan on Date:2009-11-02 for Work Item:#1590 end
-                ignoredCopytoSourceSet.add(href);
-            } else if (!(atts.getValue(ATTRIBUTE_NAME_CHUNK) != null && atts.getValue(ATTRIBUTE_NAME_CHUNK).contains("to-content"))){
-                copytoMap.put(filename, value);
-            }
-
-            final String pathWithoutID = FileUtils.resolveFile(currentDir, attrValue);
-            if (chunkLevel > 0 && chunkToNavLevel == 0 && topicGroupLevel == 0) {
-                chunkTopicSet.add(pathWithoutID);
-            } else {
-                hrefTopicSet.add(pathWithoutID);
-            }
-
-        }
-
-        /*
-         * Collect the conaction source topic file
-         */
-        if(ATTRIBUTE_NAME_CONACTION.equals(attrName)){
-            if(attrValue.equals("mark")||attrValue.equals("pushreplace")){
-                hasconaction = true;
-            }
-
-        }
-    }
-
-    //Added on 20100826 for bug:3052913 start
-    /**
-     * Get multi-level keys list
-     */
-    private List<String> getKeysList(final String key, final Map<String, String> keysRefMap) {
-
-        final List<String> list = new ArrayList<String>();
-
-        //Iterate the map to look for multi-level keys
-        final Iterator<Entry<String, String>> iter = keysRefMap.entrySet().iterator();
-        while (iter.hasNext()) {
-            final Map.Entry<String, String> entry = iter.next();
-            //Multi-level key found
-            if(entry.getValue().equals(key)){
-                //add key into the list
-                final String entryKey = entry.getKey();
-                list.add(entryKey);
-                //still have multi-level keys
-                if(keysRefMap.containsValue(entryKey)){
-                    //rescuive point
-                    final List<String> tempList = getKeysList(entryKey, keysRefMap);
-                    list.addAll(tempList);
-                }
-            }
-        }
-
-        return list;
-    }
-
-    /**
-     * Update keysDefMap for multi-level keys
-     */
-    private void checkMultiLevelKeys(final Map<String, KeyDef> keysDefMap,
-            final Map<String, String> keysRefMap) {
-
-        String key = null;
-        KeyDef value = null;
-        //tempMap storing values to avoid ConcurrentModificationException
-        final Map<String, KeyDef> tempMap = new HashMap<String, KeyDef>();
-        final Iterator<Entry<String, KeyDef>> iter = keysDefMap.entrySet().iterator();
-
-        while (iter.hasNext()) {
-            final Map.Entry<String, KeyDef> entry = iter.next();
-            key = entry.getKey();
-            value = entry.getValue();
-            //there is multi-level keys exist.
-            if(keysRefMap.containsValue(key)){
-                //get multi-level keys
-                final List<String> keysList = getKeysList(key, keysRefMap);
-                for (final String multikey : keysList) {
-                    //update tempMap
-                    tempMap.put(multikey, value);
-                }
-            }
-        }
-        //update keysDefMap.
-        keysDefMap.putAll(tempMap);
-    }
-    //Added on 20100826 for bug:3052913 end
-
-    /**
-     * Check if path walks up in parent directories
-     * 
-     * @param toCheckPath path to check
-     * @return {@code true} if path walks up, otherwise {@code false}
-     */
-    private boolean isOutFile(final String toCheckPath) {
-        if (!toCheckPath.startsWith("..")) {
-            return false;
-        } else {
-            return true;
-        }
-    }
-
-    /**
-     * Check if {@link #currentFile} is a map
-     * 
-     * @return {@code} true if file is map, otherwise {@code false}
-     */
-    private boolean isMapFile() {
-        final String current=FileUtils.normalize(currentFile.getAbsolutePath());
-        if(FileUtils.isDITAMapFile(current)) {
-            return true;
-        } else {
-            return false;
-        }
-    }
-    private boolean canResolved(){
-        if ((outputUtils.getOnlyTopicInMap() == false) || isMapFile() ) {
-            return true;
-        } else {
-            return false;
-        }
-    }
-    private void addToOutFilesSet(final String hrefedFile) {
-        if (canResolved()) {
-            outDitaFilesSet.add(hrefedFile);
-        }
-
-    }
-    /*
-	private Element createElement(String uri, String qName,
-			Attributes atts) {
-		if (schemeRoot != null) {
-			Element element = schemeRoot.createElementNS(uri, qName);
-			for (int i = 0; i < atts.getLength(); i++) {
-				element.setAttribute(atts.getQName(i), atts.getValue(i));
-			}
-			return element;
-		}
-		return null;
-	}
-     */
-    private void toOutFile(final String filename) throws SAXException {
-        //the filename is a relative path from the dita input file
-        final Properties prop=new Properties();
-        prop.put("%1", FileUtils.normalizeDirectory(rootDir.getAbsolutePath(), filename));
-        prop.put("%2", FileUtils.normalize(currentFile.getAbsolutePath()));
-        if ((OutputUtils.getGeneratecopyouter() == OutputUtils.Generate.NOT_GENERATEOUTTER)
-                || (OutputUtils.getGeneratecopyouter() == OutputUtils.Generate.GENERATEOUTTER)) {
-            if (isOutFile(filename)) {
-                if (outputUtils.getOutterControl() == OutputUtils.OutterControl.FAIL){
-                    final MessageBean msgBean=MessageUtils.getMessage("DOTJ035F", prop);
-                    throw new SAXParseException(null,null,new DITAOTException(msgBean,null,msgBean.toString()));
-                } else if (outputUtils.getOutterControl() == OutputUtils.OutterControl.WARN){
-                    final String message=MessageUtils.getMessage("DOTJ036W",prop).toString();
-                    logger.logWarn(message);
-                }
-                addToOutFilesSet(filename);
-            }
-
-        }
-
-    }
-    /**
-     * Get out file set.
-     * @return out file set
-     */
-    public Set<String> getOutFilesSet(){
-        return outDitaFilesSet;
-    }
-
-    /**
-     * @return the hrefTopicSet
-     */
-    public Set<String> getHrefTopicSet() {
-        return hrefTopicSet;
-    }
-
-    /**
-     * @return the chunkTopicSet
-     */
-    public Set<String> getChunkTopicSet() {
-        return chunkTopicSet;
-    }
-    /**
-     * Get scheme set.
-     * @return scheme set
-     */
-    public Set<String> getSchemeSet() {
-        return this.schemeSet;
-    }
-    /**
-     * Get scheme ref set.
-     * @return scheme ref set
-     */
-    public Set<String> getSchemeRefSet() {
-        return this.schemeRefSet;
-    }
-
-    /**
-     * List of files with "@processing-role=resource-only".
-     * @return the resource-only set
-     */
-    public Set<String> getResourceOnlySet() {
-        resourceOnlySet.removeAll(crossSet);
-        return resourceOnlySet;
-    }
-
-    /**
-     * Get document root of the merged subject schema.
-     * @return
-     */
-    //public Document getSchemeRoot() {
-    //	return schemeRoot;
-    //}
-    /**
-     * Get getRelationshipGrap.
-     * @return relationship grap
-     */
-    public Map<String, Set<String>> getRelationshipGrap() {
-        return this.relationGraph;
-    }
-
-    public String getPrimaryDitamap() {
-        return primaryDitamap;
-    }
-
-    public void setPrimaryDitamap(final String primaryDitamap) {
-        this.primaryDitamap = primaryDitamap;
-    }
-
-    /**
-     * File reference with path and optional format.
-     */
-    public static class Reference {
-        public final String filename;
-        public final String format;
-        public Reference(final String filename, final String format) {
-            this.filename = filename;
-            this.format = format;
-        }
-        public Reference(final String filename) {
-            this(filename, null);
-        }
-        @Override
-        public int hashCode() {
-            final int prime = 31;
-            int result = 1;
-            result = prime * result + ((filename == null) ? 0 : filename.hashCode());
-            result = prime * result + ((format == null) ? 0 : format.hashCode());
-            return result;
-        }
-        @Override
-        public boolean equals(Object obj) {
-            if (this == obj) {
-                return true;
-            }
-            if (obj == null) {
-                return false;
-            }
-            if (!(obj instanceof Reference)) {
-                return false;
-            }
-            Reference other = (Reference) obj;
-            if (filename == null) {
-                if (other.filename != null) {
-                    return false;
-                }
-            } else if (!filename.equals(other.filename)) {
-                return false;
-            }
-            if (format == null) {
-                if (other.format != null) {
-                    return false;
-                }
-            } else if (!format.equals(other.format)) {
-                return false;
-            }
-            return true;
-        }
-    }
-
+     * Parse the input attributes for needed information.
+     * 
+     * @param atts all attributes
+     * @param attrName attributes to process
+     */
+    private void parseAttribute(final Attributes atts, final String attrName) throws SAXException {
+        String attrValue = atts.getValue(attrName);
+        String filename = null;
+        final String attrClass = atts.getValue(ATTRIBUTE_NAME_CLASS);
+        final String attrScope = atts.getValue(ATTRIBUTE_NAME_SCOPE);
+        final String attrFormat = atts.getValue(ATTRIBUTE_NAME_FORMAT);
+        final String attrType = atts.getValue(ATTRIBUTE_NAME_TYPE);
+
+        //Added on 20100830 for bug:3052156 start
+        final String codebase = atts.getValue(ATTRIBUTE_NAME_CODEBASE);
+        //Added on 20100830 for bug:3052156 end
+
+        if (attrValue == null) {
+            return;
+        }
+
+        // @conkeyref will be resolved to @conref in Debug&Fileter step
+        if (ATTRIBUTE_NAME_CONREF.equals(attrName) || ATTRIBUTE_NAME_CONKEYREF.equals(attrName)) {
+            hasConRef = true;
+        } else if (ATTRIBUTE_NAME_HREF.equals(attrName)) {
+            if(attrClass != null &&
+                    PR_D_CODEREF.matches(attrClass) ){
+                //if current element is <coderef> or its specialization
+                //set hasCodeRef to true
+                hasCodeRef = true;
+            }else{
+                hasHref = true;
+            }
+        } else if(ATTRIBUTE_NAME_KEYREF.equals(attrName)){
+            hasKeyRef = true;
+        }
+
+        // collect the key definitions
+        if(ATTRIBUTE_NAME_KEYS.equals(attrName) && attrValue.length() != 0){
+
+            String target = atts.getValue(ATTRIBUTE_NAME_HREF);
+
+            final String keyRef = atts.getValue(ATTRIBUTE_NAME_KEYREF);
+
+
+            //Added by Alan for bug ID: 2870935 on Date: 2009-10-10 begin
+            final String copy_to = atts.getValue(ATTRIBUTE_NAME_COPY_TO);
+            if (!StringUtils.isEmptyString(copy_to)) {
+                target = copy_to;
+            }
+            //Added by Alan for bug ID: 2870935 on Date: 2009-10-10 end
+            //Added on 20100825 for bug:3052904 start
+            //avoid NullPointException
+            if(target == null){
+                target = "";
+            }
+            //Added on 20100825 for bug:3052904 end
+            //store the target
+            final String temp = target;
+
+            // Many keys can be defined in a single definition, like keys="a b c", a, b and c are seperated by blank.
+            for(final String key: attrValue.split(" ")){
+                if(!keysDefMap.containsKey(key) && !key.equals("")){
+                    if(target != null && target.length() != 0){
+                        if(attrScope!=null && (attrScope.equals("external") || attrScope.equals("peer"))){
+                            //Added by William on 2010-06-09 for bug:3013079 start
+                            //store external or peer resources.
+                            exKeysDefMap.put(key, target);
+                            //Added by William on 2010-06-09 for bug:3013079 end
+                            keysDefMap.put(key, new KeyDef(key, target, null));
+                        }else{
+                            String tail = "";
+                            if(target.indexOf(SHARP) != -1){
+                                tail = target.substring(target.indexOf(SHARP));
+                                target = target.substring(0, target.indexOf(SHARP));
+                            }
+                            if(new File(target).isAbsolute()) {
+                                target = FileUtils.getRelativePath(rootFilePath.getAbsolutePath(), target);
+                            }
+                            target = FileUtils.normalizeDirectory(currentDir, target);
+                            keysDefMap.put(key, new KeyDef(key, target + tail, null));
+                        }
+                    }else if(!StringUtils.isEmptyString(keyRef)){
+                        //store multi-level keys.
+                        keysRefMap.put(key, keyRef);
+                    }else{
+                        // target is null or empty, it is useful in the future when consider the content of key definition
+                        keysDefMap.put(key, new KeyDef(key, null, null));
+                    }
+                }else{
+                    final Properties prop = new Properties();
+                    prop.setProperty("%1", key);
+                    prop.setProperty("%2", target);
+                    // DOTJ045W also exists, but is commented out of the messages file
+                    logger.logInfo(MessageUtils.getMessage("DOTJ045I", prop).toString());
+                }
+                //restore target
+                target = temp;
+            }
+        }
+
+
+        /*
+		if (attrValue.startsWith(SHARP)
+				|| attrValue.indexOf(COLON_DOUBLE_SLASH) != -1){
+			return;
+		}
+         */
+        /*
+         * SF Bug 2724090, broken links in conref'ed footnotes.
+         * 
+         * NOTE: Need verification.
+
+		if (attrValue.startsWith(SHARP)) {
+			attrValue = currentFile;
+		}
+         */
+        //external resource is filtered here.
+        if ("external".equalsIgnoreCase(attrScope)
+                || "peer".equalsIgnoreCase(attrScope)
+                || attrValue.indexOf(COLON_DOUBLE_SLASH) != -1
+                || attrValue.startsWith(SHARP)) {
+            return;
+        }
+        //Added by William on 2010-01-05 for bug:2926417 start
+        if(attrValue.startsWith("file:/") && attrValue.indexOf("file://") == -1){
+            attrValue = attrValue.substring("file:/".length());
+            //Unix like OS
+            if(UNIX_SEPARATOR.equals(File.separator)){
+                attrValue = UNIX_SEPARATOR + attrValue;
+            }
+        } else if (attrValue.startsWith("file:") && !attrValue.startsWith("file:/")) {
+            attrValue = attrValue.substring("file:".length());
+        }
+        //Added by William on 2010-01-05 for bug:2926417 end
+        final File target=new File(attrValue);
+        if(target.isAbsolute() &&
+                !ATTRIBUTE_NAME_DATA.equals(attrName)){
+            attrValue=FileUtils.getRelativePath(rootFilePath.getAbsolutePath(),attrValue);
+            //for object tag bug:3052156
+        }else if(ATTRIBUTE_NAME_DATA.equals(attrName)){
+            if(!StringUtils.isEmptyString(codebase)){
+                filename = FileUtils.normalizeDirectory(codebase, attrValue);
+            }else{
+                filename = FileUtils.normalizeDirectory(currentDir, attrValue);
+            }
+        }else{
+            //noraml process.
+            filename = FileUtils.normalizeDirectory(currentDir, attrValue);
+        }
+
+        if (filename != null) {
+            try{
+                filename = URLDecoder.decode(filename, UTF8);
+            }catch(final UnsupportedEncodingException e){
+                logger.logError("Unable to decode URI '" + filename + "': " + e.getMessage());
+            }
+        }
+        // XXX: At this point, filename should be a system path 
+
+        if (MAP_TOPICREF.matches(attrClass)) {
+            if (ATTR_TYPE_VALUE_SUBJECT_SCHEME.equalsIgnoreCase(attrType)) {
+                schemeSet.add(filename);
+            }
+
+            //Added by William on 2009-06-24 for req #12014 start
+            //only transtype = eclipsehelp
+            if(INDEX_TYPE_ECLIPSEHELP.equals(transtype)){
+                //For only format of the href is dita topic
+                if (attrFormat == null ||
+                        ATTR_FORMAT_VALUE_DITA.equalsIgnoreCase(attrFormat)){
+                    if(attrName.equals(ATTRIBUTE_NAME_HREF)){
+                        topicHref = filename;
+
+                        topicHref = FileUtils.separatorsToUnix(topicHref);
+                        //attrValue has topicId
+                        if(attrValue.lastIndexOf(SHARP) != -1){
+                            //get the topicId position
+                            final int position = attrValue.lastIndexOf(SHARP);
+                            topicId = attrValue.substring(position + 1);
+                        }else{
+                            //get the first topicId(vaild href file)
+                            if(FileUtils.isDITAFile(topicHref)){
+                                //topicId = MergeUtils.getInstance().getFirstTopicId(topicHref, (new File(rootFilePath)).getParent(), true);
+                                //to be unique
+                                topicId = topicHref + QUESTION;
+                            }
+                        }
+                    }
+                }else{
+                    topicHref = "";
+                    topicId = "";
+                }
+            }
+            //Added by William on 2009-06-24 for req #12014 end
+        }
+        //files referred by coderef won't effect the uplevels, code has already returned.
+        if (("DITA-foreign".equals(attrType) &&
+                ATTRIBUTE_NAME_DATA.equals(attrName))
+                || attrClass!=null && PR_D_CODEREF.matches(attrClass)){
+
+            subsidiarySet.add(filename);
+            return;
+        }
+
+        /*
+         * Collect non-conref and non-copyto targets
+         */
+        if (filename != null && FileUtils.isValidTarget(filename.toLowerCase()) &&
+                (StringUtils.isEmptyString(atts.getValue(ATTRIBUTE_NAME_COPY_TO)) ||
+                        !FileUtils.isDITATopicFile(atts.getValue(ATTRIBUTE_NAME_COPY_TO).toLowerCase()) ||
+                        (atts.getValue(ATTRIBUTE_NAME_CHUNK)!=null && atts.getValue(ATTRIBUTE_NAME_CHUNK).contains("to-content")) )
+                        && !ATTRIBUTE_NAME_CONREF.equals(attrName)
+                        && !ATTRIBUTE_NAME_COPY_TO.equals(attrName) &&
+                        (canResolved() || FileUtils.isSupportedImageFile(filename.toLowerCase()))) {
+            //edited by william on 2009-08-06 for bug:2832696 start
+            nonConrefCopytoTargets.add(new Reference(filename, attrFormat));
+            //nonConrefCopytoTargets.add(filename);
+            //edited by william on 2009-08-06 for bug:2832696 end
+        }
+        //outside ditamap files couldn't cause warning messages, it is stopped here
+        if (attrFormat != null &&
+                !ATTR_FORMAT_VALUE_DITA.equalsIgnoreCase(attrFormat)){
+            //The format of the href is not dita topic
+            //The logic after this "if" clause is not related to files other than dita topic.
+            //Therefore, we need to return here to filter out those files in other format.
+            return;
+        }
+
+        /*
+         * Collect only href target topic files for index extracting.
+         */
+        if (ATTRIBUTE_NAME_HREF.equals(attrName)
+                && FileUtils.isDITATopicFile(filename) && canResolved()) {
+            hrefTargets.add(new File(filename).getPath());
+            toOutFile(new File(filename).getPath());
+            //use filename instead(It has already been resolved before-hand) bug:3058124
+            //String pathWithoutID = FileUtils.resolveFile(currentDir, attrValue);
+            if (chunkLevel > 0 && chunkToNavLevel == 0 && topicGroupLevel == 0 && relTableLevel == 0) {
+                chunkTopicSet.add(filename);
+            } else {
+                hrefTopicSet.add(filename);
+            }
+        }
+
+        //Added on 20100827 for bug:3052156 start
+        //add a warning message for outer files refered by @data
+        /*if(ATTRIBUTE_NAME_DATA.equals(attrName)){
+			toOutFile(new File(filename).getPath());
+		}*/
+        //Added on 20100827 for bug:3052156 end
+
+        /*
+         * Collect only conref target topic files.
+         */
+        if (ATTRIBUTE_NAME_CONREF.equals(attrName)
+                && FileUtils.isDITAFile(filename)) {
+            conrefTargets.add(filename);
+            toOutFile(new File(filename).getPath());
+        }
+
+        // Collect copy-to (target,source) into hash map
+        if (ATTRIBUTE_NAME_COPY_TO.equals(attrName)
+                && FileUtils.isDITATopicFile(filename)) {
+            final String href = atts.getValue(ATTRIBUTE_NAME_HREF);
+            final String value = FileUtils.normalizeDirectory(currentDir, href);
+
+            if (StringUtils.isEmptyString(href)) {
+                final StringBuffer buff = new StringBuffer();
+                buff.append("[WARN]: Copy-to task [href=\"\" copy-to=\"");
+                buff.append(filename);
+                buff.append("\"] was ignored.");
+                logger.logWarn(buff.toString());
+            } else if (copytoMap.get(filename) != null){
+                //edited by Alan on Date:2009-11-02 for Work Item:#1590 start
+                /*StringBuffer buff = new StringBuffer();
+				buff.append("Copy-to task [href=\"");
+				buff.append(href);
+				buff.append("\" copy-to=\"");
+				buff.append(filename);
+				buff.append("\"] which points to another copy-to target");
+				buff.append(" was ignored.");
+				javaLogger.logWarn(buff.toString());*/
+                final Properties prop = new Properties();
+                prop.setProperty("%1", href);
+                prop.setProperty("%2", filename);
+                if(!value.equals(copytoMap.get(filename))) {
+                	logger.logWarn(MessageUtils.getMessage("DOTX065W", prop).toString());
+                }
+                //edited by Alan on Date:2009-11-02 for Work Item:#1590 end
+                ignoredCopytoSourceSet.add(href);
+            } else if (!(atts.getValue(ATTRIBUTE_NAME_CHUNK) != null && atts.getValue(ATTRIBUTE_NAME_CHUNK).contains("to-content"))){
+                copytoMap.put(filename, value);
+            }
+
+            final String pathWithoutID = FileUtils.resolveFile(currentDir, attrValue);
+            if (chunkLevel > 0 && chunkToNavLevel == 0 && topicGroupLevel == 0) {
+                chunkTopicSet.add(pathWithoutID);
+            } else {
+                hrefTopicSet.add(pathWithoutID);
+            }
+
+        }
+
+        /*
+         * Collect the conaction source topic file
+         */
+        if(ATTRIBUTE_NAME_CONACTION.equals(attrName)){
+            if(attrValue.equals("mark")||attrValue.equals("pushreplace")){
+                hasconaction = true;
+            }
+
+        }
+    }
+
+    //Added on 20100826 for bug:3052913 start
+    /**
+     * Get multi-level keys list
+     */
+    private List<String> getKeysList(final String key, final Map<String, String> keysRefMap) {
+
+        final List<String> list = new ArrayList<String>();
+
+        //Iterate the map to look for multi-level keys
+        final Iterator<Entry<String, String>> iter = keysRefMap.entrySet().iterator();
+        while (iter.hasNext()) {
+            final Map.Entry<String, String> entry = iter.next();
+            //Multi-level key found
+            if(entry.getValue().equals(key)){
+                //add key into the list
+                final String entryKey = entry.getKey();
+                list.add(entryKey);
+                //still have multi-level keys
+                if(keysRefMap.containsValue(entryKey)){
+                    //rescuive point
+                    final List<String> tempList = getKeysList(entryKey, keysRefMap);
+                    list.addAll(tempList);
+                }
+            }
+        }
+
+        return list;
+    }
+
+    /**
+     * Update keysDefMap for multi-level keys
+     */
+    private void checkMultiLevelKeys(final Map<String, KeyDef> keysDefMap,
+            final Map<String, String> keysRefMap) {
+
+        String key = null;
+        KeyDef value = null;
+        //tempMap storing values to avoid ConcurrentModificationException
+        final Map<String, KeyDef> tempMap = new HashMap<String, KeyDef>();
+        final Iterator<Entry<String, KeyDef>> iter = keysDefMap.entrySet().iterator();
+
+        while (iter.hasNext()) {
+            final Map.Entry<String, KeyDef> entry = iter.next();
+            key = entry.getKey();
+            value = entry.getValue();
+            //there is multi-level keys exist.
+            if(keysRefMap.containsValue(key)){
+                //get multi-level keys
+                final List<String> keysList = getKeysList(key, keysRefMap);
+                for (final String multikey : keysList) {
+                    //update tempMap
+                    tempMap.put(multikey, value);
+                }
+            }
+        }
+        //update keysDefMap.
+        keysDefMap.putAll(tempMap);
+    }
+    //Added on 20100826 for bug:3052913 end
+
+    /**
+     * Check if path walks up in parent directories
+     * 
+     * @param toCheckPath path to check
+     * @return {@code true} if path walks up, otherwise {@code false}
+     */
+    private boolean isOutFile(final String toCheckPath) {
+        if (!toCheckPath.startsWith("..")) {
+            return false;
+        } else {
+            return true;
+        }
+    }
+
+    /**
+     * Check if {@link #currentFile} is a map
+     * 
+     * @return {@code} true if file is map, otherwise {@code false}
+     */
+    private boolean isMapFile() {
+        final String current=FileUtils.normalize(currentFile.getAbsolutePath());
+        if(FileUtils.isDITAMapFile(current)) {
+            return true;
+        } else {
+            return false;
+        }
+    }
+    private boolean canResolved(){
+        if ((outputUtils.getOnlyTopicInMap() == false) || isMapFile() ) {
+            return true;
+        } else {
+            return false;
+        }
+    }
+    private void addToOutFilesSet(final String hrefedFile) {
+        if (canResolved()) {
+            outDitaFilesSet.add(hrefedFile);
+        }
+
+    }
+    /*
+	private Element createElement(String uri, String qName,
+			Attributes atts) {
+		if (schemeRoot != null) {
+			Element element = schemeRoot.createElementNS(uri, qName);
+			for (int i = 0; i < atts.getLength(); i++) {
+				element.setAttribute(atts.getQName(i), atts.getValue(i));
+			}
+			return element;
+		}
+		return null;
+	}
+     */
+    private void toOutFile(final String filename) throws SAXException {
+        //the filename is a relative path from the dita input file
+        final Properties prop=new Properties();
+        prop.put("%1", FileUtils.normalizeDirectory(rootDir.getAbsolutePath(), filename));
+        prop.put("%2", FileUtils.normalize(currentFile.getAbsolutePath()));
+        if ((OutputUtils.getGeneratecopyouter() == OutputUtils.Generate.NOT_GENERATEOUTTER)
+                || (OutputUtils.getGeneratecopyouter() == OutputUtils.Generate.GENERATEOUTTER)) {
+            if (isOutFile(filename)) {
+                if (outputUtils.getOutterControl() == OutputUtils.OutterControl.FAIL){
+                    final MessageBean msgBean=MessageUtils.getMessage("DOTJ035F", prop);
+                    throw new SAXParseException(null,null,new DITAOTException(msgBean,null,msgBean.toString()));
+                } else if (outputUtils.getOutterControl() == OutputUtils.OutterControl.WARN){
+                    final String message=MessageUtils.getMessage("DOTJ036W",prop).toString();
+                    logger.logWarn(message);
+                }
+                addToOutFilesSet(filename);
+            }
+
+        }
+
+    }
+    /**
+     * Get out file set.
+     * @return out file set
+     */
+    public Set<String> getOutFilesSet(){
+        return outDitaFilesSet;
+    }
+
+    /**
+     * @return the hrefTopicSet
+     */
+    public Set<String> getHrefTopicSet() {
+        return hrefTopicSet;
+    }
+
+    /**
+     * @return the chunkTopicSet
+     */
+    public Set<String> getChunkTopicSet() {
+        return chunkTopicSet;
+    }
+    /**
+     * Get scheme set.
+     * @return scheme set
+     */
+    public Set<String> getSchemeSet() {
+        return this.schemeSet;
+    }
+    /**
+     * Get scheme ref set.
+     * @return scheme ref set
+     */
+    public Set<String> getSchemeRefSet() {
+        return this.schemeRefSet;
+    }
+
+    /**
+     * List of files with "@processing-role=resource-only".
+     * @return the resource-only set
+     */
+    public Set<String> getResourceOnlySet() {
+        resourceOnlySet.removeAll(crossSet);
+        return resourceOnlySet;
+    }
+
+    /**
+     * Get document root of the merged subject schema.
+     * @return
+     */
+    //public Document getSchemeRoot() {
+    //	return schemeRoot;
+    //}
+    /**
+     * Get getRelationshipGrap.
+     * @return relationship grap
+     */
+    public Map<String, Set<String>> getRelationshipGrap() {
+        return this.relationGraph;
+    }
+
+    public String getPrimaryDitamap() {
+        return primaryDitamap;
+    }
+
+    public void setPrimaryDitamap(final String primaryDitamap) {
+        this.primaryDitamap = primaryDitamap;
+    }
+
+    /**
+     * File reference with path and optional format.
+     */
+    public static class Reference {
+        public final String filename;
+        public final String format;
+        public Reference(final String filename, final String format) {
+            this.filename = filename;
+            this.format = format;
+        }
+        public Reference(final String filename) {
+            this(filename, null);
+        }
+        @Override
+        public int hashCode() {
+            final int prime = 31;
+            int result = 1;
+            result = prime * result + ((filename == null) ? 0 : filename.hashCode());
+            result = prime * result + ((format == null) ? 0 : format.hashCode());
+            return result;
+        }
+        @Override
+        public boolean equals(Object obj) {
+            if (this == obj) {
+                return true;
+            }
+            if (obj == null) {
+                return false;
+            }
+            if (!(obj instanceof Reference)) {
+                return false;
+            }
+            Reference other = (Reference) obj;
+            if (filename == null) {
+                if (other.filename != null) {
+                    return false;
+                }
+            } else if (!filename.equals(other.filename)) {
+                return false;
+            }
+            if (format == null) {
+                if (other.format != null) {
+                    return false;
+                }
+            } else if (!format.equals(other.format)) {
+                return false;
+            }
+            return true;
+        }
+    }
+
 }
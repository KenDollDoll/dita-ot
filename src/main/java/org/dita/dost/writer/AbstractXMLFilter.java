--- conflicted
+++ resolved
@@ -32,11 +32,7 @@
 
     protected DITAOTLogger logger;
     Job job;
-<<<<<<< HEAD
-    /** Absolute URI to file being processed */
-=======
     /** Absolute temporary directory URI to file being processed */
->>>>>>> 09af3e14
     protected URI currentFile;
     protected final Map<String, String> params = new HashMap<>();
 

--- conflicted
+++ resolved
@@ -1,4 +1,3 @@
-<<<<<<< HEAD
 <?xml version='1.0'?>
 
 <!-- 
@@ -28,7 +27,7 @@
 licensing agreement to the extent that such terms and conditions conflict
 with those set forth herein.
 
-This file is part of the DITA Open Toolkit project hosted on Sourceforge.net. 
+This file is part of the DITA Open Toolkit. 
 See the accompanying license.txt file for applicable licenses.
 -->
 
@@ -266,387 +265,6 @@
     <xsl:apply-templates select="*" mode="generatePageSequences"/>
   </xsl:template>
   <xsl:template match="*[contains(@class, ' map/topicref ')]" mode="generatePageSequences" priority="0">
-    <xsl:for-each select="key('topic-id', @id)">
-      <xsl:call-template name="processTopicSimple"/>
-    </xsl:for-each>
-  </xsl:template>
-  <xsl:template match="*[contains(@class, ' bookmap/frontmatter ') or
-                         contains(@class, ' bookmap/backmatter ') or
-                         contains(@class, ' bookmap/booklists ')]" mode="generatePageSequences">
-    <xsl:apply-templates select="*" mode="generatePageSequences"/>
-  </xsl:template>
-  <xsl:template match="*[contains(@class, ' bookmap/chapter ')]" mode="generatePageSequences">
-    <xsl:for-each select="key('topic-id', @id)">
-      <xsl:call-template name="processTopicChapter"/>
-    </xsl:for-each>
-  </xsl:template>
-  <xsl:template match="*[contains(@class, ' bookmap/appendix ')]" mode="generatePageSequences">
-    <xsl:for-each select="key('topic-id', @id)">
-      <xsl:call-template name="processTopicAppendix"/>
-    </xsl:for-each>
-  </xsl:template>
-  <xsl:template match="*[contains(@class, ' bookmap/preface ')]" mode="generatePageSequences">
-    <xsl:for-each select="key('topic-id', @id)">
-      <xsl:call-template name="processTopicPreface"/>
-    </xsl:for-each>
-  </xsl:template>
-  <xsl:template match="*[contains(@class, ' bookmap/appendices ')]" mode="generatePageSequences">
-    <xsl:for-each select="key('topic-id', @id)">
-      <xsl:call-template name="processTopicAppendices"/>
-    </xsl:for-each>
-  </xsl:template>
-  <xsl:template match="*[contains(@class, ' bookmap/part ')]" mode="generatePageSequences">
-    <xsl:for-each select="key('topic-id', @id)">
-      <xsl:call-template name="processTopicPart"/>
-    </xsl:for-each>
-  </xsl:template>
-  <xsl:template match="*[contains(@class, ' bookmap/figurelist ')]" mode="generatePageSequences">
-    <xsl:for-each select="key('topic-id', @id)">
-      <xsl:choose>
-        <xsl:when test="self::ot-placeholder:figurelist">
-          <xsl:call-template name="createFigureList"/>
-        </xsl:when>
-        <xsl:otherwise>
-          <xsl:call-template name="processTopicSimple"/>
-        </xsl:otherwise>
-      </xsl:choose>
-    </xsl:for-each>
-  </xsl:template>
-  <xsl:template match="*[contains(@class, ' bookmap/tablelist ')]" mode="generatePageSequences">
-    <xsl:for-each select="key('topic-id', @id)">
-      <xsl:choose>
-        <xsl:when test="self::ot-placeholder:tablelist">
-          <xsl:call-template name="createTableList"/>
-        </xsl:when>
-        <xsl:otherwise>
-          <xsl:call-template name="processTopicSimple"/>
-        </xsl:otherwise>
-      </xsl:choose>
-    </xsl:for-each>
-  </xsl:template>
-  <xsl:template match="*[contains(@class, ' bookmap/indexlist ')]" mode="generatePageSequences">
-    <xsl:for-each select="key('topic-id', @id)">
-      <xsl:choose>
-        <xsl:when test="self::ot-placeholder:indexlist">
-          <xsl:call-template name="createIndex"/>
-        </xsl:when>
-        <xsl:otherwise>
-          <xsl:call-template name="processIndexList"/>
-        </xsl:otherwise>
-      </xsl:choose>
-    </xsl:for-each>
-  </xsl:template>
-  <xsl:template match="*[contains(@class, ' bookmap/toc ')]" mode="generatePageSequences">
-    <xsl:for-each select="key('topic-id', @id)">
-      <xsl:choose>
-        <xsl:when test="self::ot-placeholder:toc">
-          <xsl:call-template name="createToc"/>
-        </xsl:when>
-        <xsl:otherwise>
-          <xsl:call-template name="processTocList"/>
-        </xsl:otherwise>
-      </xsl:choose>
-    </xsl:for-each>
-  </xsl:template>
-  <xsl:template match="*[contains(@class, ' bookmap/glossarylist ')]" mode="generatePageSequences">
-    <xsl:for-each select="key('topic-id', @id)">
-      <xsl:choose>
-        <xsl:when test="self::ot-placeholder:glossarylist">
-          <xsl:call-template name="createGlossary"/>
-        </xsl:when>
-        <xsl:otherwise>
-          <xsl:call-template name="processTopicSimple"/>
-        </xsl:otherwise>
-      </xsl:choose>
-    </xsl:for-each>
-  </xsl:template>
-  <xsl:template match="*[contains(@class, ' bookmap/notices ')]" mode="generatePageSequences">
-    <xsl:for-each select="key('topic-id', @id)">
-      <xsl:call-template name="processTopicNotices"/>
-    </xsl:for-each>
-  </xsl:template>
-  
-  <xsl:template match="*[contains(@class, ' topic/topic ')]" mode="process-notices">
-    <xsl:variable name="topicType">
-      <xsl:call-template name="determineTopicType"/>
-    </xsl:variable>
-    <xsl:if test="$topicType = 'topicNotices'">
-      <xsl:call-template name="processTopicNotices"/>
-    </xsl:if>
-  </xsl:template>
-  
-  <xsl:template match="*[contains(@class, ' map/map ')]">
-    <xsl:apply-templates/>
-  </xsl:template>
-
-=======
-<?xml version='1.0'?>
-
-<!-- 
-Copyright © 2004-2006 by Idiom Technologies, Inc. All rights reserved. 
-IDIOM is a registered trademark of Idiom Technologies, Inc. and WORLDSERVER
-and WORLDSTART are trademarks of Idiom Technologies, Inc. All other 
-trademarks are the property of their respective owners. 
-
-IDIOM TECHNOLOGIES, INC. IS DELIVERING THE SOFTWARE "AS IS," WITH 
-ABSOLUTELY NO WARRANTIES WHATSOEVER, WHETHER EXPRESS OR IMPLIED,  AND IDIOM
-TECHNOLOGIES, INC. DISCLAIMS ALL WARRANTIES, EXPRESS OR IMPLIED, INCLUDING
-BUT NOT LIMITED TO WARRANTIES OF MERCHANTABILITY AND FITNESS FOR A PARTICULAR 
-PURPOSE AND WARRANTY OF NON-INFRINGEMENT. IDIOM TECHNOLOGIES, INC. SHALL NOT
-BE LIABLE FOR INDIRECT, INCIDENTAL, SPECIAL, COVER, PUNITIVE, EXEMPLARY,
-RELIANCE, OR CONSEQUENTIAL DAMAGES (INCLUDING BUT NOT LIMITED TO LOSS OF 
-ANTICIPATED PROFIT), ARISING FROM ANY CAUSE UNDER OR RELATED TO  OR ARISING 
-OUT OF THE USE OF OR INABILITY TO USE THE SOFTWARE, EVEN IF IDIOM
-TECHNOLOGIES, INC. HAS BEEN ADVISED OF THE POSSIBILITY OF SUCH DAMAGES. 
-
-Idiom Technologies, Inc. and its licensors shall not be liable for any
-damages suffered by any person as a result of using and/or modifying the
-Software or its derivatives. In no event shall Idiom Technologies, Inc.'s
-liability for any damages hereunder exceed the amounts received by Idiom
-Technologies, Inc. as a result of this transaction.
-
-These terms and conditions supersede the terms and conditions in any
-licensing agreement to the extent that such terms and conditions conflict
-with those set forth herein.
-
-This file is part of the DITA Open Toolkit. 
-See the accompanying license.txt file for applicable licenses.
--->
-
-<xsl:stylesheet xmlns:xsl="http://www.w3.org/1999/XSL/Transform"
-    xmlns:xs="http://www.w3.org/2001/XMLSchema"
-    xmlns:fo="http://www.w3.org/1999/XSL/Format"
-    xmlns:opentopic-i18n="http://www.idiominc.com/opentopic/i18n"
-    xmlns:opentopic-index="http://www.idiominc.com/opentopic/index"
-    xmlns:opentopic="http://www.idiominc.com/opentopic"
-    xmlns:opentopic-func="http://www.idiominc.com/opentopic/exsl/function"
-    xmlns:ot-placeholder="http://suite-sol.com/namespaces/ot-placeholder"
-    xmlns:dita-ot="http://dita-ot.sourceforge.net/ns/201007/dita-ot"
-    exclude-result-prefixes="opentopic-index opentopic opentopic-i18n opentopic-func dita-ot xs ot-placeholder"
-    version="2.0">
-    
-    <xsl:param name="bookmap-order" select="'discard'" as="xs:string"/>
-  
-    <xsl:variable name="retain-bookmap-order" select="*[contains(@class,' bookmap/bookmap ')] and $bookmap-order eq 'retain'" as="xs:boolean"/>
-    <xsl:variable name="writing-mode" as="xs:string">
-      <xsl:variable name="lang" select="if (contains($locale, '_')) then substring-before($locale, '_') else $locale"/>
-      <xsl:choose>
-        <xsl:when test="some $l in ('ar', 'fa', 'he', 'ps', 'ur') satisfies $l eq $lang">rl</xsl:when>
-        <xsl:otherwise>lr</xsl:otherwise>
-      </xsl:choose>
-    </xsl:variable>
-    
-    <xsl:variable name="mapType" as="xs:string">
-        <xsl:choose>
-            <xsl:when test="/*[contains(@class, ' bookmap/bookmap ')]">bookmap</xsl:when>
-            <xsl:otherwise>ditamap</xsl:otherwise>
-        </xsl:choose>
-    </xsl:variable>
-
-    <xsl:variable name="productName">
-        <xsl:variable name="mapProdname" select="(/*/opentopic:map//*[contains(@class, ' topic/prodname ')])[1]" as="element()?"/>
-        <xsl:choose>
-            <xsl:when test="$mapProdname">
-                <xsl:value-of select="$mapProdname"/>
-            </xsl:when>
-            <xsl:otherwise>
-                <xsl:call-template name="getVariable">
-                    <xsl:with-param name="id" select="'Product Name'"/>
-                </xsl:call-template>
-            </xsl:otherwise>
-        </xsl:choose>
-    </xsl:variable>
-
-    <xsl:variable name="map" select="//opentopic:map" as="element()?"/>
-
-    <xsl:variable name="topicNumbers">
-        <xsl:for-each select="//*[contains(@class, ' topic/topic ')]">
-            <topic guid="{generate-id()}">
-                <xsl:call-template name="commonattributes"/>
-            </topic>
-        </xsl:for-each>
-    </xsl:variable>
-
-  <xsl:variable name="relatedTopicrefs" select="//*[contains(@class, ' map/reltable ')]//*[contains(@class, ' map/topicref ')]" as="element()*"/>
-
-    <xsl:template name="validateTopicRefs">
-        <xsl:apply-templates select="//opentopic:map" mode="topicref-validation"/>
-    </xsl:template>
-
-    <xsl:template match="opentopic:map" mode="topicref-validation">
-        <xsl:apply-templates mode="topicref-validation"/>
-    </xsl:template>
-
-    <xsl:template match="*[contains(@class, ' map/topicref ')]" mode="topicref-validation">
-        <xsl:if test="@href = ''">
-          <xsl:call-template name="output-message">
-            <xsl:with-param name="id" select="'PDFX004F'"/>
-          </xsl:call-template>
-        </xsl:if>
-        <xsl:if test="@href and @id">
-            <xsl:if test="not(@id = '') and empty(key('topic-id', @id))">
-              <xsl:call-template name="output-message">
-                <xsl:with-param name="id" select="'PDFX005F'"/>
-                <xsl:with-param name="msgparams">%1=<xsl:value-of select="@href"/></xsl:with-param>
-              </xsl:call-template>
-            </xsl:if>
-        </xsl:if>
-        <xsl:apply-templates mode="topicref-validation"/>
-    </xsl:template>
-
-    <xsl:template match="*" mode="topicref-validation"/>
-
-  <xsl:template name="createMetadata">
-  <!-- Override in XSL processor specific stylesheets -->
-  </xsl:template>
-    
-  <xsl:template match="/" mode="dita-ot:title-metadata" as="xs:string?">
-    <xsl:choose>
-      <xsl:when test="exists($map/*[contains(@class, ' bookmap/booktitle ')]/*[contains(@class,' bookmap/mainbooktitle ')])">
-        <xsl:value-of>
-          <xsl:apply-templates select="$map/*[contains(@class, ' bookmap/booktitle ')]/*[contains(@class,' bookmap/mainbooktitle ')][1]" mode="dita-ot:text-only"/>
-        </xsl:value-of>
-      </xsl:when>
-      <xsl:when test="exists($map/*[contains(@class,' topic/title ')])">
-        <xsl:value-of>
-          <xsl:apply-templates select="$map/*[contains(@class,' topic/title ')][1]" mode="dita-ot:text-only"/>
-        </xsl:value-of>
-      </xsl:when>
-      <xsl:when test="exists(//*[contains(@class, ' map/map ')]/@title)">
-        <xsl:value-of select="//*[contains(@class, ' map/map ')]/@title"/>
-      </xsl:when>
-      <xsl:otherwise>
-        <xsl:value-of>
-          <xsl:apply-templates select="descendant::*[contains(@class, ' topic/topic ')][1]/*[contains(@class, ' topic/title ')]" mode="dita-ot:text-only"/>
-        </xsl:value-of>
-      </xsl:otherwise>
-    </xsl:choose>
-  </xsl:template>
-
-  <xsl:template match="/" mode="dita-ot:author-metadata" as="xs:string?">
-    <xsl:variable name="authorinformation" select="$map/*[contains(@class, ' bookmap/bookmeta ')]/*[contains(@class, ' xnal-d/authorinformation ')]" as="element()*"/>
-    <xsl:choose>
-      <xsl:when test="exists($authorinformation/descendant::*[contains(@class, ' xnal-d/personname ')])">
-        <xsl:for-each select="$authorinformation/descendant::*[contains(@class, ' xnal-d/personname ')][1]">
-          <!-- Requires locale specific processing -->
-          <xsl:value-of>
-            <xsl:apply-templates select="*[contains(@class, ' xnal-d/firstname ')]/node()" mode="dita-ot:text-only"/>
-            <xsl:text> </xsl:text>
-            <xsl:apply-templates select="*[contains(@class, ' xnal-d/lastname ')]/node()" mode="dita-ot:text-only"/>
-          </xsl:value-of>
-        </xsl:for-each>
-      </xsl:when>
-      <xsl:when test="exists($authorinformation/descendant::*[contains(@class, ' xnal-d/organizationname ')])">
-        <xsl:value-of>
-          <xsl:apply-templates select="$authorinformation/descendant::*[contains(@class, ' xnal-d/organizationname ')]" mode="dita-ot:text-only"/>
-        </xsl:value-of>
-      </xsl:when>
-      <xsl:when test="exists($map/*[contains(@class, ' bookmap/bookmeta ')]/*[contains(@class, ' topic/author ')])">
-        <xsl:value-of>
-          <xsl:apply-templates select="$map/*[contains(@class, ' bookmap/bookmeta ')]/*[contains(@class, ' topic/author ')]" mode="dita-ot:text-only"/>
-        </xsl:value-of>
-      </xsl:when>
-    </xsl:choose>
-  </xsl:template>
-
-  <xsl:template match="/" mode="dita-ot:keywords-metadata" as="xs:string*">
-    <xsl:variable name="keywords" select="$map/*[contains(@class, ' bookmap/bookmeta ')]/*[contains(@class, ' topic/keywords ')]/*[contains(@class, 'topic/keyword ')]" as="element()*"/>
-    <xsl:for-each select="$keywords">
-      <xsl:value-of>
-        <xsl:apply-templates select="." mode="dita-ot:text-only"/>
-      </xsl:value-of>
-    </xsl:for-each>
-  </xsl:template>
-
-  <xsl:template match="/" mode="dita-ot:subject-metadata" as="xs:string?">
-    <xsl:choose>
-      <xsl:when test="exists($map/*[contains(@class, ' bookmap/bookmeta ')]/*[contains(@class, ' map/shortdesc ')])">
-        <xsl:value-of>
-          <xsl:apply-templates select="$map/*[contains(@class, ' bookmap/bookmeta ')]/*[contains(@class, ' map/shortdesc ')]" mode="dita-ot:text-only"/>
-        </xsl:value-of>
-      </xsl:when>
-      <xsl:when test="exists($map/*[contains(@class, ' topic/shortdesc ')])">
-        <xsl:value-of>
-          <xsl:apply-templates select="$map/*[contains(@class, ' topic/shortdesc ')]" mode="dita-ot:text-only"/>
-        </xsl:value-of>
-      </xsl:when>
-    </xsl:choose>
-  </xsl:template>
-
-    <xsl:template match="/" name="rootTemplate">
-        <xsl:call-template name="validateTopicRefs"/>
-        <fo:root xsl:use-attribute-sets="__fo__root">
-            <xsl:call-template name="createMetadata"/>
-            <xsl:call-template name="createLayoutMasters"/>
-            <xsl:call-template name="createBookmarks"/>
-            <xsl:apply-templates select="*" mode="generatePageSequences"/>
-        </fo:root>
-    </xsl:template>
-  
-  <xsl:variable name="map-based-page-sequence-generation" select="true()" as="xs:boolean"/>
-  
-  <xsl:template match="*[contains(@class, ' topic/topic ')]" mode="generatePageSequences">
-    <fo:page-sequence master-reference="ditamap-body-sequence" xsl:use-attribute-sets="page-sequence.body">
-      <xsl:call-template name="startPageNumbering"/>
-      <xsl:call-template name="insertBodyStaticContents"/>
-      <fo:flow flow-name="xsl-region-body">
-        <xsl:apply-templates select="." mode="processTopic"/>
-      </fo:flow>
-    </fo:page-sequence>
-  </xsl:template>
-  
-  <xsl:template match="*[contains(@class, ' map/map ')]" mode="generatePageSequences">
-    <xsl:call-template name="createFrontMatter"/>
-    <xsl:call-template name="createToc"/>
-    <xsl:choose>
-      <xsl:when test="$map-based-page-sequence-generation">
-        <fo:page-sequence master-reference="ditamap-body-sequence" xsl:use-attribute-sets="page-sequence.body">
-          <xsl:call-template name="startPageNumbering"/>
-          <xsl:call-template name="insertBodyStaticContents"/>
-          <fo:flow flow-name="xsl-region-body">
-            <xsl:for-each select="opentopic:map/*[contains(@class, ' map/topicref ')]">
-              <xsl:for-each select="key('topic-id', @id)">
-                <xsl:apply-templates select="." mode="processTopic"/>
-              </xsl:for-each>
-            </xsl:for-each>
-          </fo:flow>
-        </fo:page-sequence>
-        <xsl:call-template name="createIndex"/>
-      </xsl:when>
-      <!-- legacy topic based page-sequence generation -->
-      <xsl:otherwise>
-        <xsl:apply-templates/>
-        
-      </xsl:otherwise>
-    </xsl:choose>
-    <xsl:call-template name="createBackCover"/>
-  </xsl:template>
-  
-  <xsl:template match="*[contains(@class, ' bookmap/bookmap ')]" mode="generatePageSequences" priority="10">
-    <xsl:call-template name="createFrontMatter"/>
-    <xsl:choose>
-      <xsl:when test="$map-based-page-sequence-generation">
-        <xsl:apply-templates select="opentopic:map/*[contains(@class, ' map/topicref ')]" mode="generatePageSequences"/>
-      </xsl:when>
-      <!-- legacy topic based page-sequence generation -->
-      <xsl:otherwise>
-        <xsl:if test="not($retain-bookmap-order)">
-          <xsl:apply-templates select="/bookmap/*[contains(@class,' topic/topic ')]" mode="process-notices"/>
-          <xsl:call-template name="createToc"/>
-        </xsl:if>
-        <xsl:apply-templates/>
-        <xsl:if test="not($retain-bookmap-order)">
-          <xsl:call-template name="createIndex"/>
-        </xsl:if>
-      </xsl:otherwise>
-    </xsl:choose>
-    <xsl:call-template name="createBackCover"/>
-  </xsl:template>
-  
-  <xsl:template match="*" mode="generatePageSequences" priority="-1">
-    <xsl:apply-templates select="*" mode="generatePageSequences"/>
-  </xsl:template>
-  <xsl:template match="*[contains(@class, ' map/topicref ')]" mode="generatePageSequences" priority="0">
     <xsl:choose>
       <xsl:when test="ancestor::*[contains(@class,' bookmap/frontmatter ')]">
         <!-- TODO: To fit the pattern, this should be in its own match template. But a general match for frontmatter/*
@@ -772,5 +390,4 @@
     <xsl:apply-templates/>
   </xsl:template>
 
->>>>>>> 2585109a
 </xsl:stylesheet>
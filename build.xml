--- conflicted
+++ resolved
@@ -1,8 +1,6 @@
-<<<<<<< HEAD
 <?xml version="1.0" encoding="UTF-8"?>
-<!-- This file is part of the DITA Open Toolkit project hosted on 
-     Sourceforge.net. See the accompanying license.txt file for 
-     applicable licenses.-->
+<!-- This file is part of the DITA Open Toolkit project.
+     See the accompanying license.txt file for applicable licenses.-->
 <!-- (c) Copyright IBM Corp. 2004, 2006 All Rights Reserved. -->
 <!-- build whole binary package for DITA Open Toolkit -->
 <project name="build_DITA-OT_package" default="dist" basedir=".">
@@ -505,646 +503,6 @@
     <ant antfile="${src.dir}/integrator.xml" target="integrate">
       <property name="basedir" value="${src.dir}"/>
     </ant>
-    <ant antfile="${doc.dir}/build.xml">
-      <property name="basedir" value="${src.dir}"/>
-      <property name="output.dir" location="${work.dir}/htmlhelp"/>
-      <property name="base.temp.dir" location="${work.dir}"/>
-      <property name="preprocess.copy-generated-files.skip" value="true"/>
-      <property name="args.gen.task.lbl" value="YES"/>
-      <property name="args.css" value="dita-ot-doc.css"/>
-      <property name="args.cssroot" value="${doc.dir}/resource"/>
-    </ant>
-    <!--
-    <ant antfile="${src.dir}/build.xml">
-      <property name="args.input" location="${doc.dir}/userguide-book.ditamap"/>
-      <property name="output.dir" location="${doc.out.dir}"/>
-      <property name="outputFile.base" value="userguide"/>
-      <property name="transtype" value="pdf"/>
-      <property name="base.temp.dir" location="${work.dir}"/>
-    </ant>
-
-    <ant antfile="${src.dir}/build.xml">
-      <property name="args.input" location="${doc.dir}/userguide.ditamap"/>
-      <property name="output.dir" location="${work.dir}/htmlhelp"/>
-      <property name="transtype" value="htmlhelp"/>
-      <property name="base.temp.dir" location="${work.dir}"/>
-    </ant>
-    <copy todir="${doc.out.dir}" failonerror="no">
-      <fileset dir="${work.dir}/htmlhelp">
-        <include name="*.chm"/>
-      </fileset>
-    </copy>
-
-    <ant antfile="${src.dir}/build.xml">
-      <property name="args.input" location="${doc.dir}/userguide.ditamap"/>
-      <property name="output.dir" location="${doc.out.dir}/html"/>
-      <property name="outputFile.base" value="index"/>
-      <property name="args.csspath" value="css"/>
-      <property name="transtype" value="tocjs"/>
-      <property name="base.temp.dir" location="${work.dir}"/>
-    </ant>
-    <move file="${doc.out.dir}/html/userguide.html" tofile="${doc.out.dir}/html/index.html"/>
-    -->
-    <ant antfile="${src.dir}/build.xml">
-      <property name="args.input" location="${doc.dir}/readme/changes/rel1.8.xml"/>
-      <property name="output.dir" location="${work.dir}/relnotes"/>
-      <property name="args.csspath" value="resource"/>
-      <property name="transtype" value="xhtml"/>
-      <property name="base.temp.dir" location="${work.dir}"/>
-    </ant>
-    <copy file="${work.dir}/relnotes/rel1.8.html" tofile="${out.dir}/relnotes.html"/>
-    
-    <delete failonerror="yes" includeemptydirs="true">
-      <fileset dir="${doc.out.dir}">
-        <include name="**/dita.list"/>
-        <include name="**/dita.xml.properties"/>
-      </fileset>
-    </delete>
-  </target>
-
-  <target name="doc" depends="update-doc" description="Build documentation">
-    <copy todir="${src.dir}">
-      <fileset dir="${out.dir}">
-        <patternset refid="pattern.package.doc"/>
-      </fileset>
-    </copy>
-  </target>
-
-  <!-- Test -->
-  
-  <property name="test.src.dir" location="${basedir}/src/test"/>
-  <property name="test.java.dir" location="${test.src.dir}/java"/>
-  <property name="test.lib.dir" location="${test.src.dir}/lib"/>
-  <property name="test.bin.dir" location="${basedir}/target/test-classes"/>
-  <property name="test.log.dir" location="${test.src.dir}/log"/>
-  <property name="test.suite.dir" location="${test.src.dir}/testsuite"/>
-
-  <target name="test-compile" depends="compile">
-    <delete failonerror="false">
-      <fileset dir="${test.bin.dir}" erroronmissingdir="false"/>
-    </delete>
-    <mkdir dir="${test.bin.dir}"/>
-    <javac destdir="${test.bin.dir}"
-           debug="on"
-           source="1.6" target="1.6">
-      <src>
-        <pathelement location="${test.java.dir}"/>
-        <pathelement location="${test.suite.dir}/src/main/java"/>
-      </src>
-      <classpath>
-        <pathelement location="${test.lib.dir}/junit-4.8.2.jar"/>
-        <pathelement location="${test.lib.dir}/htmlparser-1.3.1.jar"/>
-        <pathelement location="${test.lib.dir}/xmlunit-1.3.jar"/>
-        <pathelement location="${bin.dir}"/>
-        <pathelement location="${lib.dir}/resolver.jar"/>
-      </classpath>
-    </javac>
-  </target>
-
-  <target name="test" depends="compile, test-compile" description="Run unit tests">
-    <delete failonerror="false">
-      <fileset dir="${test.log.dir}" erroronmissingdir="false"/>
-    </delete>
-    <mkdir dir="${test.log.dir}"/>
-    <junit printsummary="yes" haltonfailure="yes" showoutput="true">
-      <classpath>
-        <pathelement location="${test.bin.dir}"/>
-        <pathelement location="${test.src.dir}/resources"/>
-        <pathelement location="${test.lib.dir}/junit-4.8.2.jar"/>
-        <pathelement location="${test.lib.dir}/htmlparser-1.3.1.jar"/>
-        <pathelement location="${test.lib.dir}/xmlunit-1.3.jar"/>
-        <pathelement location="${bin.dir}"/>
-        <pathelement location="${src.dir}/resources"/>
-        <pathelement location="${lib.dir}/saxon/saxon9.jar"/>
-        <pathelement location="${lib.dir}/saxon/saxon9-dom.jar"/>
-        <pathelement location="${lib.dir}/xercesImpl.jar"/>
-        <pathelement location="${lib.dir}/xml-apis.jar"/>
-        <pathelement location="${lib.dir}/resolver.jar"/>
-      </classpath>
-      <formatter type="plain"/>
-      <batchtest fork="yes" todir="${test.log.dir}">
-        <fileset dir="${test.java.dir}">
-          <include name="**/Test*.java"/>
-          <include name="**/*Test.java"/>
-          <exclude name="org/dita/dost/TestUtils.java"/>
-          <exclude name="org/dita/dost/IntegrationTest.java"/>
-        </fileset>
-      </batchtest>
-    </junit>
-  </target>
-  
-  <target name="integration-test" depends="compile, test-compile" description="Run integration tests">
-    <condition property="only-test.name" value="${only-test}" else="">
-      <isset property="only-test"/>
-    </condition>
-    <delete failonerror="false">
-      <fileset dir="${test.log.dir}" erroronmissingdir="false"/>
-    </delete>
-    <mkdir dir="${test.log.dir}"/>
-    <junit printsummary="false" haltonfailure="yes" showoutput="false" logfailedtests="true">
-      <classpath>
-        <pathelement location="${test.bin.dir}"/>
-        <pathelement location="${test.src.dir}/resources"/>
-        <pathelement location="${test.lib.dir}/junit-4.8.2.jar"/>
-        <pathelement location="${test.lib.dir}/htmlparser-1.3.1.jar"/>
-        <pathelement location="${test.lib.dir}/xmlunit-1.3.jar"/>
-        <pathelement location="${bin.dir}"/>
-        <pathelement location="${src.dir}/resources"/>
-        <pathelement location="${lib.dir}/saxon/saxon9.jar"/>
-        <pathelement location="${lib.dir}/saxon/saxon9-dom.jar"/>
-        <!--pathelement location="${lib.dir}/xercesImpl.jar"/>
-        <pathelement location="${lib.dir}/xml-apis.jar"/-->
-        <pathelement location="${lib.dir}/resolver.jar"/>
-      </classpath>
-      <sysproperty key="dita.dir" value="${src.dir}"/>
-      <sysproperty key="basedir" value="${test.suite.dir}"/>
-      <sysproperty key="only-test" value="${only-test.name}"/>
-      <formatter type="plain" usefile="false"/>
-      <formatter type="plain" usefile="true"/>
-      <test name="org.dita.dost.IntegrationTest" fork="no" todir="${test.log.dir}"/>
-    </junit>
-  </target>
-
-  <target name="clean">
-    <delete includeemptydirs="true" failonerror="false">
-      <fileset dir="${test.bin.dir}" erroronmissingdir="false"/>
-      <fileset dir="${test.log.dir}" erroronmissingdir="false"/>
-    </delete>
-  </target>
-
-  <!-- Site -->
-  
-  <condition property="type-class" value="milestone" else="">
-    <contains string="${otversion}" substring="M" casesensitive="true"/>
-  </condition>
-  <condition property="version-id" value="dev" else="${otversion}">
-    <contains string="${otversion}" substring="M" casesensitive="true"/>
-  </condition>
-
-  <target name="site" description="Build project website">
-    <ant antfile="${basedir}/src/main/build.xml">
-      <property name="args.input" location="${doc.dir}/sourceforge/sourceforge.ditamap"/>
-      <property name="output.dir" location="${basedir}/target/site"/>
-      <property name="transtype" value="net.sourceforge.dita-ot.html"/>
-      <property name="base.temp.dir" location="${work.dir}"/>
-    </ant>
-    <ant antfile="${basedir}/src/main/build.xml">
-      <property name="args.input" location="${doc.dir}/userguide.ditamap"/>
-      <property name="output.dir" location="${basedir}/target/site/${version-id}"/>
-      <property name="transtype" value="tocjs"/>
-      <property name="args.css" value="dita-ot-doc.css"/>
-      <property name="args.csspath" value="css"/>
-      <property name="args.cssroot" value="${doc.dir}/resource"/>
-      <property name="base.temp.dir" location="${work.dir}"/>
-      <property name="args.hide.parent.link" value="yes"/>
-      <property name="args.gen.task.lbl" value="YES"/>
-    </ant>
-    <!--echoxml file="${basedir}/target/site/${otversion}/header.html">
-      <html>
-        <head>
-          <meta http-equiv="Content-Type" content="text/html; charset=UTF-8"/>
-          <title>DITA Open Toolkit ${otversion} Documentation</title>
-          <link rel="stylesheet" type="text/css" href="../css/header.css"/>
-        </head>
-        <body>
-          <h1 class="${type-class}">DITA Open Toolkit ${otversion} Documentation</h1>
-        </body>
-      </html>
-    </echoxml-->
-    <echoxml file="${basedir}/target/site/${version-id}/index.html">
-      <html>
-        <head>
-          <meta http-equiv="Content-Type" content="text/html; charset=UTF-8"/>
-          <title>DITA Open Toolkit ${otversion} Documentation</title>
-          <link rel="stylesheet" type="text/css" href="commonltr.css"/>
-        </head>
-        <frameset rows="40,*">
-          <frame name="tocwin" src="/header.php?version=${version-id}" scrolling="no" frameborder="0"/>
-          <frameset cols="300,*">
-            <frame name="tocwin" src="tocnav.html" frameborder="0"/>
-            <frame name="contentwin" src="DITA-OTProjectHome.html" frameborder="0"/>
-          </frameset>
-        </frameset>
-      </html>
-    </echoxml>
-    <!--echo append="true" file="${basedir}/target/site/${version-id}/css/commonltr.css">
-      @import url('http://fonts.googleapis.com/css?family=Droid+Sans:regular,bold');
-      
-      body {
-        font-family: 'Droid Sans', Helvetica, Arial, serif;
-      }
-      h1, h2, h3, h4, h5, h6,
-      .relinfo > strong {
-        font-family: sans-serif;
-      }
-      .codeblock {
-        background-color: #EEE;
-        padding: 5px;
-      }
-    </echo-->
-  </target>
-  
-
-=======
-<?xml version="1.0" encoding="UTF-8"?>
-<!-- This file is part of the DITA Open Toolkit project.
-     See the accompanying license.txt file for applicable licenses.-->
-<!-- (c) Copyright IBM Corp. 2004, 2006 All Rights Reserved. -->
-<!-- build whole binary package for DITA Open Toolkit -->
-<project name="build_DITA-OT_package" default="dist" basedir=".">
-  <description>Build binary packages for DITA Open Toolkit</description>
-
-  <property file="${basedir}/src/main/lib/configuration.properties"/>
-  <property file="${basedir}/build.properties"/>
-
-  <condition property="HTMLHelpCompiler" value="C:\Program Files\HTML Help Workshop\hhc.exe">
-    <available file="C:\Program Files\HTML Help Workshop\hhc.exe"/>
-  </condition>
-  <condition property="HTMLHelpCompiler" value="C:\Program Files (x86)\HTML Help Workshop\hhc.exe">
-    <available file="C:\Program Files (x86)\HTML Help Workshop\hhc.exe"/>
-  </condition>
-
-  <property name="src.dir" location="${basedir}/src/main"/>
-  <property name="java.dir" location="${src.dir}/java/"/>
-  <property name="lib.dir" location="${src.dir}/lib/"/>
-  <property name="doc.dir" location="${src.dir}/docsrc/"/>
-  <property name="dtd.dir" location="${src.dir}/dtd/"/>
-  <property name="schema.dir" location="${src.dir}/schema/"/>
-  <property name="xsl.dir" location="${src.dir}/xsl/"/>
-  <property name="sample.dir" location="${src.dir}/samples/"/>
-  <property name="css.dir" location="${src.dir}/css/"/>
-  <property name="resource.dir" location="${src.dir}/resource/"/>
-
-  <property name="top.work.dir" location="${src.dir}"/>
-  <property name="package.output.dir" location="${basedir}/target/dist"/>
-  <property name="bin.dir" location="${basedir}/target/classes"/>
-  <tstamp>
-    <format property="current.date" pattern="yyyyMMddHHmmssSSS"/>
-  </tstamp>
-  <property name="work.dir" location="${top.work.dir}/temp/${current.date}/"/>
-  <property name="build.dir" location="${bin.dir}/build"/>
-  <property name="out.dir" location="${work.dir}/out/"/>
-  <property name="doc.out.dir" location="${out.dir}/doc"/>
-
-  <property name="dost.jar" location="${lib.dir}/dost.jar"/>
-  <property name="binary-min" value="DITA-OT${otversion}_minimal_bin"/>
-  <property name="binary-big" value="DITA-OT${otversion}_full_easy_install_bin"/>
-  <property name="binary" value="DITA-OT${otversion}_standard_bin"/>
-  <property name="win32.zip.suffix" value=".zip"/>
-  <property name="linux.zip.suffix" value=".tar.gz"/>
-
-  <property name="tool.ant.version" value="1.8.4"/>
-
-  <target name="init-package" depends="clean-package">
-    <mkdir dir="${package.output.dir}"/>
-  </target>
-
-  <target name="clean-package">
-    <delete dir="${package.output.dir}"/>
-  </target>
-
-  <target name="init-java" depends="clean-java">
-    <mkdir dir="${lib.dir}"/>
-    <mkdir dir="${bin.dir}"/>
-  </target>
-
-  <target name="clean-java">
-    <delete dir="${lib.dir}/dost.jar"/>
-    <delete dir="${bin.dir}"/>
-  </target>
-
-  <target name="build-java" depends="compile"/>
-  <target name="compile" depends="init-java" description="Compile Java">
-    <javac srcdir="${java.dir}" destdir="${bin.dir}"
-           debug="on"
-           source="1.6" target="1.6">
-      <exclude name="org/dita/dost/invoker/JavaInvoker.java"/>
-      <classpath>
-        <pathelement location="${lib.dir}/xercesImpl.jar"/>
-        <pathelement location="${lib.dir}/xml-apis.xml"/>
-        <pathelement location="${lib.dir}/resolver.jar"/>
-        <pathelement location="${lib.dir}/commons-codec-1.4.jar"/>
-      </classpath>
-    </javac>
-  </target>
-
-  <target name="package-java" depends="jar"/>
-  <target name="jar" depends="compile" description="Build Java libraries">
-    <copy todir="${bin.dir}/resource/">
-      <fileset dir="${resource.dir}" includes="messages.*"/>
-    </copy>
-    <copy todir="${bin.dir}">
-      <fileset dir="${java.dir}" includes="**/*.properties, **/*.xml"/>
-    </copy>
-    <jar destfile="${dost.jar}">
-      <fileset dir="${bin.dir}"/>
-      <fileset dir="${src.dir}/resources"/>
-      <manifest>
-        <attribute name="Implementation-Version" value="${otversion}"/>
-        <attribute name="Main-Class" value="org.dita.dost.invoker.CommandLineInvoker"/>
-      </manifest>
-    </jar>
-  </target>
-  
-  <patternset id="pattern.global.excludes">
-    <exclude name=".*"/>
-    <exclude name="build.log"/>
-    <exclude name="build.number"/>
-    <exclude name="relnotes.txt"/>
-    <exclude name="EvaluateOT.html"/>
-    <exclude name="lib/commons-logging-1.1.1.jar"/>
-    <exclude name="plugins/net.sourceforge.dita-ot.html/**"/>
-    <exclude name="plugins/org.dita.pdf2/bin/**"/>
-    <exclude name="plugins/org.dita.pdf2/lib/xep/**"/>
-    <exclude name="buildSourceForge.xml"/>
-    <exclude name="docsrc/sourceforge/**"/>
-    <exclude name="docsrc/userguide-orig/**"/>
-    <exclude name="docsrc/ot-userguide/**"/>
-    <exclude name="docsrc/archive/**"/>
-    <exclude name="docsrc/langref-dita1.1/**"/>
-  </patternset>
-
-  <patternset id="pattern.package.minimum">
-    <patternset refid="pattern.global.excludes"/>
-    <exclude name="plugins/org.dita.pdf2/fop/build/"/>
-    <exclude name="plugins/org.dita.pdf2/fop/conf/"/>
-    <exclude name="plugins/org.dita.pdf2/fop/lib/"/>
-    <exclude name="plugins/org.dita.pdf2/lib/icu4j.jar"/>
-    <exclude name="plugins/org.dita.pdf2/src/**"/>
-    <exclude name="lib/saxon/*"/>
-    <exclude name="lib/icu4j.jar"/>
-    <exclude name="lib/log4j.properties"/>
-    <exclude name="startcmd.*"/>
-    <exclude name="buildPackage.*"/>
-    <include name="plugins/com.sophos.tocjs/**"/>
-    <include name="plugins/org.dita.pdf2/**"/>
-    <include name="plugins/org.dita.*/**"/>
-    <include name="*.*"/>
-    <include name="css/**"/>
-    <include name="demo/**"/>
-    <include name="dtd/**"/>
-    <include name="resource/**"/>
-    <include name="schema/**"/>
-    <include name="xsl/**"/>
-    <include name="lib/dost.jar"/>
-    <include name="lib/APACHE-LICENSE-2_0.html"/>
-    <include name="lib/resolver.jar"/>
-    <include name="lib/CatalogManager.properties"/>
-    <include name="lib/**"/>
-  </patternset>
-  <patternset id="pattern.package.ext-plugins.minimum">
-    <include name="h2d/**"/>
-  </patternset>
-
-  <patternset id="pattern.package.full">
-    <patternset refid="pattern.global.excludes"/>
-    <exclude name="buildPackage.*"/>
-    <exclude name="lib/log4j.properties"/>
-    <include name="*.*"/>
-    <include name="css/**"/>
-    <include name="plugins/org.dita.specialization.eclipsemap/**"/>
-    <include name="plugins/org.dita.specialization.dita11/**"/>
-    <include name="plugins/org.dita.specialization.dita132/**"/>
-    <exclude name="plugins/org.dita.pdf2/src/**"/>
-    <include name="plugins/org.dita.pdf2/**"/>
-    <include name="plugins/com.sophos.tocjs/**"/>
-    <include name="docsrc/**"/>
-    <include name="demo/**"/>
-    <include name="dtd/**"/>
-    <include name="plugins/**"/>
-    <include name="resource/**"/>
-    <include name="samples/**"/>
-    <include name="schema/**"/>
-    <include name="xsl/**"/>
-    <include name="lib/**"/>
-  </patternset>
-  <patternset id="pattern.package.ext-plugins.full">
-    <include name="h2d/**"/>
-    <include name="legacypdf/**"/>
-  </patternset>
-
-  <patternset id="pattern.package.standard">
-    <patternset refid="pattern.global.excludes"/>
-    <exclude name="plugins/org.dita.pdf2/fop/build/"/>
-    <exclude name="plugins/org.dita.pdf2/fop/conf/"/>
-    <exclude name="plugins/org.dita.pdf2/fop/lib/"/>
-    <exclude name="plugins/org.dita.pdf2/lib/icu4j.jar"/>
-    <exclude name="lib/saxon/"/>
-    <exclude name="lib/icu4j.jar"/>
-    <exclude name="lib/log4j.properties"/>
-    <exclude name="startcmd.*"/>
-    <exclude name="buildPackage.*"/>
-    <exclude name="src/**"/>
-    <exclude name="plugins/org.dita.pdf2/src/**"/>
-    <include name="*.*"/>
-    <include name="css/**"/>
-    <include name="plugins/org.dita.specialization.eclipsemap/**"/>
-    <include name="plugins/org.dita.specialization.dita11/**"/>
-    <include name="plugins/org.dita.specialization.dita132/**"/>
-    <include name="plugins/org.dita.pdf2/**"/>
-    <include name="plugins/com.sophos.tocjs/**"/>
-    <include name="docsrc/**"/>
-    <include name="demo/**"/>
-    <include name="dtd/**"/>
-    <include name="plugins/**"/>
-    <include name="resource/**"/>
-    <include name="samples/**"/>
-    <include name="schema/**"/>
-    <include name="xsl/**"/>
-    <include name="lib/**"/>
-  </patternset>
-  <patternset id="pattern.package.ext-plugins.standard">
-    <include name="h2d/**"/>
-    <include name="legacypdf/**"/>
-  </patternset>
-    
-  <patternset id="pattern.package.doc">
-    <include name="relnotes.html"/>
-    <include name="doc/**"/>
-    <exclude name="**/*.hhp"/>
-    <exclude name="**/*.hhc"/>
-    <exclude name="**/*.hhk"/>
-    <exclude name="**/*.fo"/>
-    <exclude name="**/*.log"/>
-    <exclude name="**/*.list"/>
-    <exclude name="**/*.temp"/>
-    <exclude name="**/*.db"/>
-  </patternset>
-
-  <target name="dependencies">
-    <get src="http://archive.apache.org/dist/ant/binaries/apache-ant-${tool.ant.version}-bin.zip"
-         dest="${basedir}/target/"
-         skipexisting="true"/>
-    <unzip src="${basedir}/target/apache-ant-${tool.ant.version}-bin.zip"
-           dest="${basedir}/src/main/tools"/>
-  </target>
-
-  <target name="package-binary-minimum">
-    <fail unless="param.out.file">param.out.file not defined</fail>
-    <property name="temp.dist.dir" location="${work.dir}/${param.out.file}/${package.name.root}${otversion}"/>
-    <delete dir="${temp.dist.dir}"/>
-    <mkdir dir="${temp.dist.dir}"/>
-    <copy todir="${temp.dist.dir}">
-      <fileset dir="${src.dir}">
-        <patternset refid="pattern.package.minimum"/>
-      </fileset>
-    </copy>
-    <copy todir="${temp.dist.dir}/plugins">
-      <fileset dir="${src.dir}/ext-plugins">
-        <patternset refid="pattern.package.ext-plugins.minimum"/>
-      </fileset>
-    </copy>
-    <!-- no documentation -->
-    <ant antfile="${temp.dist.dir}/integrator.xml"/>
-    <zip destfile="${package.output.dir}/${param.out.file}${win32.zip.suffix}">
-      <fileset dir="${work.dir}/${param.out.file}"/>
-    </zip>
-    <tar destfile="${package.output.dir}/${param.out.file}${linux.zip.suffix}" compression="gzip" longfile="gnu">
-      <tarfileset dir="${work.dir}/${param.out.file}"/>
-    </tar>
-  </target>
-
-  <target name="package-binary-standard">
-    <fail unless="param.out.file">param.out.file not defined</fail>
-    <property name="temp.dist.dir" location="${work.dir}/${param.out.file}/${package.name.root}${otversion}"/>
-    <delete dir="${temp.dist.dir}"/>
-    <mkdir dir="${temp.dist.dir}"/>
-    <copy todir="${temp.dist.dir}">
-      <fileset dir="${src.dir}">
-        <patternset refid="pattern.package.standard"/>
-      </fileset>
-    </copy>
-    <copy todir="${temp.dist.dir}/plugins">
-      <fileset dir="${src.dir}/ext-plugins">
-        <patternset refid="pattern.package.ext-plugins.standard"/>
-      </fileset>
-    </copy>
-    <copy todir="${temp.dist.dir}">
-      <fileset dir="${out.dir}">
-        <patternset refid="pattern.package.doc"/>
-      </fileset>
-    </copy>
-    <ant antfile="${temp.dist.dir}/integrator.xml"/>
-    <zip destfile="${package.output.dir}/${param.out.file}${win32.zip.suffix}">
-      <fileset dir="${work.dir}/${param.out.file}"/>
-    </zip>
-    <tar destfile="${package.output.dir}/${param.out.file}${linux.zip.suffix}" compression="gzip" longfile="gnu">
-      <tarfileset dir="${work.dir}/${param.out.file}"/>
-    </tar>
-  </target>
-
-  <target name="package-binary-full" depends="dependencies">
-    <fail unless="param.out.file">param.out.file not defined</fail>
-    <property name="temp.dist.dir" location="${work.dir}/${param.out.file}/${package.name.root}${otversion}"/>
-    <delete dir="${temp.dist.dir}"/>
-    <mkdir dir="${temp.dist.dir}"/>
-    <copy todir="${temp.dist.dir}">
-      <fileset dir="${src.dir}">
-        <patternset refid="pattern.package.full"/>
-      </fileset>
-    </copy>
-    <!--copy todir="${temp.dist.dir}/tools/ant">
-      <zipfileset src="${basedir}/target/apache-ant-${tool.ant.version}-bin.zip">
-        <exclude name="apache-ant-${tool.ant.version}/etc/**"/>
-        <exclude name="apache-ant-${tool.ant.version}/manual/**"/>
-        <exclude name="apache-ant-${tool.ant.version}/fetch.xml"/>
-        <exclude name="apache-ant-${tool.ant.version}/get-m2.xml"/>
-        <exclude name="apache-ant-${tool.ant.version}/lib/*.pom"/>
-        <include name="apache-ant-${tool.ant.version}/*"/>
-        <include name="apache-ant-${tool.ant.version}/bin/**"/>
-        <include name="apache-ant-${tool.ant.version}/lib/**"/>
-      </zipfileset>
-      <mapper type="glob" from="apache-ant-${tool.ant.version}${file.separator}*" to="*"/>
-    </copy-->
-    <mkdir dir="${temp.dist.dir}/tools/ant"/>
-    <copy todir="${temp.dist.dir}/tools/ant">
-      <fileset dir="${basedir}/src/main/tools/apache-ant-${tool.ant.version}">
-       <exclude name="etc/**"/>
-       <exclude name="manual/**"/>
-       <exclude name="fetch.xml"/>
-       <exclude name="get-m2.xml"/>
-       <exclude name="lib/*.pom"/>
-       <include name="*"/>
-       <include name="bin/**"/>
-       <include name="lib/**"/>
-     </fileset>
-    </copy>
-    <copy todir="${temp.dist.dir}/plugins">
-      <fileset dir="${src.dir}/ext-plugins">
-        <patternset refid="pattern.package.ext-plugins.full"/>
-      </fileset>
-    </copy>
-    <copy todir="${temp.dist.dir}">
-      <fileset dir="${out.dir}">
-        <patternset refid="pattern.package.doc"/>
-      </fileset>
-    </copy>
-    <ant antfile="${temp.dist.dir}/integrator.xml"/>
-    <zip destfile="${package.output.dir}/${param.out.file}${win32.zip.suffix}">
-      <zipfileset dir="${work.dir}/${param.out.file}">
-        <exclude name="*/startcmd.sh"/>
-      </zipfileset>
-      <zipfileset dir="${work.dir}/${param.out.file}" filemode="755">
-        <include name="*/startcmd.sh"/>
-      </zipfileset>
-    </zip>
-    <tar destfile="${package.output.dir}/${param.out.file}${linux.zip.suffix}" compression="gzip" longfile="gnu">
-      <tarfileset dir="${work.dir}/${param.out.file}">
-        <exclude name="*/startcmd.sh"/>
-      </tarfileset>
-      <tarfileset dir="${work.dir}/${param.out.file}" mode="755">
-        <include name="*/startcmd.sh"/>
-      </tarfileset>
-    </tar>
-  </target>
-
-  <target name="build-package-binary" depends="jar, jar.plug-ins, update-doc">
-    <sequential>
-      <antcall target="package-binary-full">
-        <param name="param.out.file" value="${binary-big}"/>
-      </antcall>
-      <antcall target="package-binary-standard">
-        <param name="param.out.file" value="${binary}"/>
-      </antcall>
-      <antcall target="package-binary-minimum">
-        <param name="param.out.file" value="${binary-min}"/>
-      </antcall>
-    </sequential>
-  </target>
-
-  <target name="build-package-binary-with-buildnum" depends="jar, jar.plug-ins, update-doc">
-    <buildnumber/>
-    <tstamp>
-      <format property="build.time" pattern="yyyyMMddhhmm"/>
-    </tstamp>
-    <sequential>
-      <antcall target="package-binary-full">
-        <param name="param.out.file" value="${package.name.root}${otversion}b${build.number}_full_easy_install_bin.${build.time}"/>
-      </antcall>
-      <antcall target="package-binary-standard">
-        <param name="param.out.file" value="${package.name.root}${otversion}b${build.number}_standard_bin.${build.time}"/>
-      </antcall>
-      <antcall target="package-binary-minimum">
-        <param name="param.out.file" value="${package.name.root}${otversion}b${build.number}_minimal_bin.${build.time}"/>
-      </antcall>
-    </sequential>
-  </target>
-	
-  <target name="jar.plug-ins" description="Build plug-in Java libraries">
-    <ant antfile="${src.dir}/plugins/org.dita.pdf2/buildPackage.xml" target="package-java" inheritAll="false">
-  	  <property name="basedir" value="${src.dir}/plugins/org.dita.pdf2"/>
-  	</ant>
-  </target>
-
-  <target name="dist"
-    depends="init-package, build-package-binary, cleanup" description="Build distribution packages"/>
-
-  <target name="cleanup" unless="skip.cleanup">
-    <delete dir="${work.dir}"/>
-  </target>
-
-  <target name="update-doc">
-    <ant antfile="${src.dir}/integrator.xml" target="integrate"/>
     <ant antfile="${doc.dir}/build.xml">
       <property name="basedir" value="${src.dir}"/>
       <property name="output.dir" location="${work.dir}/htmlhelp"/>
@@ -1386,5 +744,4 @@
   </target>
   
 
->>>>>>> 9d17279b
 </project>